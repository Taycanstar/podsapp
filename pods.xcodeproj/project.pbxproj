--- conflicted
+++ resolved
@@ -65,13 +65,8 @@
 		364A83CE2DAEC017009D2620 /* VoiceLogView.swift in Sources */ = {isa = PBXBuildFile; fileRef = 364A83CD2DAEC017009D2620 /* VoiceLogView.swift */; };
 		364BC1F72BB27E0B0027133F /* SharedViewModel.swift in Sources */ = {isa = PBXBuildFile; fileRef = 364BC1F62BB27E0B0027133F /* SharedViewModel.swift */; };
 		365B7DC42CA2703D00CC43CC /* ItemTrendsView.swift in Sources */ = {isa = PBXBuildFile; fileRef = 365B7DC32CA2703D00CC43CC /* ItemTrendsView.swift */; };
-<<<<<<< HEAD
-		3662A5442DF254C100847487 /* LogWorkoutView.swift in Sources */ = {isa = PBXBuildFile; fileRef = 3662A5432DF254C100847487 /* LogWorkoutView.swift */; };
-		3662A5472DF2568C00847487 /* Final_Exercise_List.xlsx in Resources */ = {isa = PBXBuildFile; fileRef = 3662A5462DF2568C00847487 /* Final_Exercise_List.xlsx */; };
-=======
 		3662A5492DFB98A700847487 /* CreateFoodWithVoice.swift in Sources */ = {isa = PBXBuildFile; fileRef = 3662A5482DFB98A700847487 /* CreateFoodWithVoice.swift */; };
 		3662A54B2DFB98BE00847487 /* CreateFoodWithScan.swift in Sources */ = {isa = PBXBuildFile; fileRef = 3662A54A2DFB98BE00847487 /* CreateFoodWithScan.swift */; };
->>>>>>> 28879b5d
 		367540F12C76E99900B066A9 /* PodMembersView.swift in Sources */ = {isa = PBXBuildFile; fileRef = 367540F02C76E99900B066A9 /* PodMembersView.swift */; };
 		367719FB2D75FDF3008EBB40 /* MealDetailView.swift in Sources */ = {isa = PBXBuildFile; fileRef = 367719FA2D75FDF3008EBB40 /* MealDetailView.swift */; };
 		367979A32C67EF5E00F89435 /* DefaultProfilePicture.swift in Sources */ = {isa = PBXBuildFile; fileRef = 367979A22C67EF5E00F89435 /* DefaultProfilePicture.swift */; };
@@ -300,13 +295,8 @@
 		364A83CD2DAEC017009D2620 /* VoiceLogView.swift */ = {isa = PBXFileReference; lastKnownFileType = sourcecode.swift; path = VoiceLogView.swift; sourceTree = "<group>"; };
 		364BC1F62BB27E0B0027133F /* SharedViewModel.swift */ = {isa = PBXFileReference; lastKnownFileType = sourcecode.swift; path = SharedViewModel.swift; sourceTree = "<group>"; };
 		365B7DC32CA2703D00CC43CC /* ItemTrendsView.swift */ = {isa = PBXFileReference; lastKnownFileType = sourcecode.swift; path = ItemTrendsView.swift; sourceTree = "<group>"; };
-<<<<<<< HEAD
-		3662A5432DF254C100847487 /* LogWorkoutView.swift */ = {isa = PBXFileReference; lastKnownFileType = sourcecode.swift; path = LogWorkoutView.swift; sourceTree = "<group>"; };
-		3662A5462DF2568C00847487 /* Final_Exercise_List.xlsx */ = {isa = PBXFileReference; lastKnownFileType = file; path = Final_Exercise_List.xlsx; sourceTree = "<group>"; };
-=======
 		3662A5482DFB98A700847487 /* CreateFoodWithVoice.swift */ = {isa = PBXFileReference; lastKnownFileType = sourcecode.swift; path = CreateFoodWithVoice.swift; sourceTree = "<group>"; };
 		3662A54A2DFB98BE00847487 /* CreateFoodWithScan.swift */ = {isa = PBXFileReference; lastKnownFileType = sourcecode.swift; path = CreateFoodWithScan.swift; sourceTree = "<group>"; };
->>>>>>> 28879b5d
 		367540F02C76E99900B066A9 /* PodMembersView.swift */ = {isa = PBXFileReference; lastKnownFileType = sourcecode.swift; path = PodMembersView.swift; sourceTree = "<group>"; };
 		367719FA2D75FDF3008EBB40 /* MealDetailView.swift */ = {isa = PBXFileReference; lastKnownFileType = sourcecode.swift; path = MealDetailView.swift; sourceTree = "<group>"; };
 		367979A22C67EF5E00F89435 /* DefaultProfilePicture.swift */ = {isa = PBXFileReference; lastKnownFileType = sourcecode.swift; path = DefaultProfilePicture.swift; sourceTree = "<group>"; };
@@ -555,26 +545,9 @@
 			path = viewModels;
 			sourceTree = "<group>";
 		};
-		3662A5422DF2545E00847487 /* workout */ = {
-			isa = PBXGroup;
-			children = (
-				3662A5432DF254C100847487 /* LogWorkoutView.swift */,
-			);
-			path = workout;
-			sourceTree = "<group>";
-		};
-		3662A5452DF2565D00847487 /* tables */ = {
-			isa = PBXGroup;
-			children = (
-				3662A5462DF2568C00847487 /* Final_Exercise_List.xlsx */,
-			);
-			path = tables;
-			sourceTree = "<group>";
-		};
 		3682C8612BBADF4700B350E2 /* Core */ = {
 			isa = PBXGroup;
 			children = (
-				3662A5452DF2565D00847487 /* tables */,
 				363AF9F32D1125F600C91A14 /* Managers */,
 				3688DBF62BDEAE54001E244C /* Views */,
 				3682C86A2BBAED5B00B350E2 /* Components */,
@@ -629,7 +602,6 @@
 		3688DBF62BDEAE54001E244C /* Views */ = {
 			isa = PBXGroup;
 			children = (
-				3662A5422DF2545E00847487 /* workout */,
 				36ED35D72DDE502000D174FB /* helperViews */,
 				36ED35AC2DD53B5C00D174FB /* dashboard */,
 				36CB032A2D5AAD4A006A74E9 /* food */,
@@ -1036,7 +1008,6 @@
 				3698E4FC2C24968F0040AF60 /* .gitignore in Resources */,
 				3682F0A32B84173100ABF344 /* Podfile in Resources */,
 				3698E4F42C2483F90040AF60 /* config.release.plist in Resources */,
-				3662A5472DF2568C00847487 /* Final_Exercise_List.xlsx in Resources */,
 				36E097362C4C74CE00F354E6 /* .lldbinit in Resources */,
 				3683FDA92CB5A28F0031F149 /* product.storekit in Resources */,
 				36D647D32C0CDE17002F1047 /* LaunchScreen.storyboard in Resources */,
@@ -1261,7 +1232,6 @@
 				369474672CD5365400CD197F /* GracieView.swift in Sources */,
 				36A85CFB2DB693D800DD4266 /* OnboardingFlowContainer.swift in Sources */,
 				36CB03392D5E4B2A006A74E9 /* FoodManager.swift in Sources */,
-				3662A5442DF254C100847487 /* LogWorkoutView.swift in Sources */,
 				364A83C82DA7738B009D2620 /* CreateFoodView.swift in Sources */,
 				36F3B2E32CA0D03400AE568B /* ColumnTrendView.swift in Sources */,
 				36E97C752BB3B5E7003CDAB9 /* PhotoEditorViewController.swift in Sources */,
