import SwiftUI
import HealthKit
import Combine

struct DashboardView: View {
    @Binding var agentText: String
    var onPlusTapped: () -> Void
    var onBarcodeTapped: () -> Void
    var onMicrophoneTapped: () -> Void
    var onWaveformTapped: () -> Void
    var onSubmit: () -> Void
    var onShowChats: () -> Void = {}

    // ─── Shared app-wide state ──────────────────────────────────────────────
    @EnvironmentObject private var onboarding: OnboardingViewModel
    @EnvironmentObject private var foodMgr   : FoodManager
    @Environment(\.isTabBarVisible) private var isTabBarVisible
    @EnvironmentObject var vm: DayLogsViewModel
    @EnvironmentObject private var mealReminderService: MealReminderService
    @EnvironmentObject private var proFeatureGate: ProFeatureGate
    @EnvironmentObject private var subscriptionManager: SubscriptionManager
    @AppStorage("isAuthenticated") private var isAuthenticated: Bool = false
    @AppStorage(WaterUnit.storageKey) private var storedWaterUnitRawValue: String = WaterUnit.defaultUnit.rawValue
    @ObservedObject private var workoutManager = WorkoutManager.shared
    @ObservedObject private var userProfileService = UserProfileService.shared
    
    // ─── Health data state ───────────────────────────────────────────────────
    @StateObject private var healthViewModel = HealthKitViewModel()

    // ─── Local UI state ─────────────────────────────────────────────────────
    @State private var showDatePicker = false
    @State private var showWaterLogSheet = false
    @State private var workoutSelectedTab: Int = 0
    @State private var isTodayWorkoutDismissed = false
    @AppStorage("hideWorkoutPreviews") private var hideWorkoutPreviews = false
    // ─── Streak state ─────────────────────────────────────────────────────
    @ObservedObject private var streakManager = StreakManager.shared

    // ─── Navigation state ──────────────────────────────────────────────────
    @State private var selectedFoodLogId: String? = nil
    @State private var selectedMealLogId: String? = nil
    @State private var selectedWorkoutLogId: String? = nil
    @State private var scheduleSheetLog: CombinedLog?
    @State private var scheduleAlert: ScheduleAlert?
    @State private var pendingLogsReload = false
    
    // ─── Nutrition label name input ────────────────────────────────────────
    @State private var nutritionProductName = ""

    // ─── Keyboard focus state ──────────────────────────────────────────────
    @FocusState private var isAgentInputFocused: Bool

    // ─── Sort state ─────────────────────────────────────────────────────────
    @State private var sortOption: LogSortOption = .date
    
    enum LogSortOption: String, CaseIterable {
        case date = "Date"
        case meal = "Meal"
        
        var iconName: String {
            switch self {
            case .date: return "calendar"
            case .meal: return "fork.knife"
            }
        }
    }

    private enum ScheduleAlert: Identifiable {
        case success(String)
        case failure(String)

        var id: String {
            switch self {
            case .success(let message): return "success_\(message)"
            case .failure(let message): return "failure_\(message)"
            }
        }
    }

    // ─── Quick helpers ──────────────────────────────────────────────────────
    private var isToday     : Bool { Calendar.current.isDateInToday(vm.selectedDate) }
    
    private var userInitial: String {
        if !onboarding.profileInitial.isEmpty {
            return String(onboarding.profileInitial.prefix(1)).uppercased()
        }
        if let first = onboarding.name.first {
            return String(first).uppercased()
        }
        if let fallback = onboarding.profileData?.name.first {
            return String(fallback).uppercased()
        }
        let defaultInitial = UserDefaults.standard.string(forKey: "profileInitial") ?? ""
        return defaultInitial.isEmpty ? "?" : String(defaultInitial.prefix(1)).uppercased()
    }
    
    private var userDisplayName: String {
        if !onboarding.name.isEmpty {
            return onboarding.name
        }
        if let profileName = onboarding.profileData?.name, !profileName.isEmpty {
            return profileName
        }
        let storedUsername = UserDefaults.standard.string(forKey: "username")
        return storedUsername?.isEmpty == false ? storedUsername! : "You"
    }
    
    private var shouldShowProfileBorder: Bool {
        ProcessInfo.processInfo.operatingSystemVersion.majorVersion < 26
    }

    // Reactive water intake calculation
    private var totalWaterIntake: Double {
        let calendar = Calendar.current
        let selectedDay = calendar.startOfDay(for: vm.selectedDate)

        
        let total = vm.waterLogs.compactMap { log in
            let formatter = ISO8601DateFormatter()
            formatter.formatOptions = [.withInternetDateTime, .withFractionalSeconds]
            guard let logDate = formatter.date(from: log.dateLogged) else { 
          
                return nil 
            }
            let logDay = calendar.startOfDay(for: logDate)
            
            let isMatchingDay = calendar.isDate(logDay, inSameDayAs: selectedDay)
   
            
            return isMatchingDay ? log.waterOz : nil
        }.reduce(0.0) { $0 + $1 }

        return total
    }
    private var waterDisplayUnit: WaterUnit {
        WaterUnit(rawValue: storedWaterUnitRawValue) ?? .defaultUnit
    }

    private var totalWaterDisplayValue: String {
        let converted = waterDisplayUnit.convertFromUSFluidOunces(totalWaterIntake)
        return waterDisplayUnit.format(converted)
    }
    private var isYesterday : Bool { Calendar.current.isDateInYesterday(vm.selectedDate) }

  private var calorieGoal : Double { vm.calorieGoal }
private var remainingCal: Double { vm.remainingCalories }

    // ─── Sorted logs ────────────────────────────────────────────────────────
    private var sortedLogs: [CombinedLog] {
        switch sortOption {
        case .date:
            // Default sorting: most recent first
            return vm.logs
        case .meal:
            // Sort by meal type: Breakfast, Lunch, Dinner, Snacks
            return vm.logs.sorted { log1, log2 in
                let mealOrder = ["Breakfast": 0, "Lunch": 1, "Dinner": 2, "Snacks": 3]
                let meal1 = log1.mealType ?? ""
                let meal2 = log2.mealType ?? ""
                let order1 = mealOrder[meal1] ?? 999
                let order2 = mealOrder[meal2] ?? 999
                return order1 < order2
            }
        }
    }

    private var scheduledPreviewsForSelectedDate: [ScheduledLogPreview] {
        let calendar = Calendar.current
        return vm.scheduledPreviews
            .filter { calendar.isDate($0.normalizedTargetDate, inSameDayAs: vm.selectedDate) }
            .sorted { $0.normalizedTargetDate < $1.normalizedTargetDate }
    }

    @ViewBuilder
    private var scheduledPreviewsSection: some View {
        if !scheduledPreviewsForSelectedDate.isEmpty {
            Section {
                                ForEach(scheduledPreviewsForSelectedDate) { preview in
                                    let _ = print("[Dashboard] scheduled card", preview.id, preview.summary.title, preview.normalizedTargetDate, vm.selectedDate)
#if DEBUG
                                    let _ = print("[Dashboard] Rendering scheduled preview id:\(preview.id) normalized:\(preview.normalizedTargetDate) selected:\(vm.selectedDate)")
#endif
                                    ScheduledLogPreviewCard(
                                        preview: preview,
                                        onAccept: { handleScheduled(preview: preview, action: .log) },
                                        onSkip: { handleScheduled(preview: preview, action: .skip) }
                                    )
                                    .listRowInsets(EdgeInsets(top: 10, leading: 16, bottom: 10, trailing: 16))
                                    .listRowBackground(Color.clear)
                                    .listRowSeparator(.hidden)
                                    .swipeActions(edge: .trailing, allowsFullSwipe: true) {
                                        Button(role: .destructive) {
                                            handleCancelScheduled(preview: preview)
                                        } label: {
                                            Label("Delete", systemImage: "trash.fill")
                                        }
                                    }
                                }
                            }
        }
    }

    @ViewBuilder
    private var logsSection: some View {
        if !vm.logs.isEmpty {
            Section {
                HStack {
                    Text("Recent Logs")
                        .font(.title)
                        .fontWeight(.bold)
                    Spacer()

                    Menu {
                        ForEach(LogSortOption.allCases, id: \.self) { option in
                            Button(action: {
                                withAnimation(.easeInOut(duration: 0.3)) {
                                    sortOption = option
                                }
                            }) {
                                HStack {
                                    Text(option.rawValue)
                                    Spacer()
                                    Image(systemName: option.iconName)
                                }
                            }
                        }
                    } label: {
                        Image(systemName: "arrow.up.arrow.down")
                            .font(.system(size: 17))
                            .foregroundColor(.primary)
                    }
                }
                .padding(.horizontal)
                .listRowInsets(EdgeInsets())
                .listRowBackground(Color.clear)
                .listRowSeparator(.hidden)
            }

            ForEach(sortedLogs) { log in
                ZStack {
                    LogRow(log: log)
                        .id(log.id)
                        .onTapGesture {
                            if log.type == .food {
                                selectedFoodLogId = log.id
                            } else if log.type == .meal {
                                selectedMealLogId = log.id
                            } else if log.type == .workout {
                                selectedWorkoutLogId = log.id
                            }
                        }
                    // NavigationLink for food logs
                    if log.type == .food {
                        NavigationLink(
                            destination: FoodLogDetails(log: log),
                            tag: log.id,
                            selection: $selectedFoodLogId
                        ) {
                            EmptyView()
                        }
                        .opacity(0)
                        .frame(width: 0, height: 0)
                    }

                    // NavigationLink for meal logs
                    if log.type == .meal {
                        NavigationLink(
                            destination: MealLogDetails(log: log),
                            tag: log.id,
                            selection: $selectedMealLogId
                        ) {
                            EmptyView()
                        }
                        .opacity(0)
                        .frame(width: 0, height: 0)
                    }

                    if log.type == .workout {
                        NavigationLink(
                            destination: WorkoutLogDetailView(log: log),
                            tag: log.id,
                            selection: $selectedWorkoutLogId
                        ) {
                            EmptyView()
                        }
                        .opacity(0)
                        .frame(width: 0, height: 0)
                    }
                }
                .listRowInsets(EdgeInsets(top: 6, leading: 16, bottom: 6, trailing: 16))
                .listRowBackground(Color.clear)
                .listRowSeparator(.hidden)
                .swipeActions(edge: .leading) {
                    // Save/Unsave action - only for meal logs and food logs
                    if log.type == .meal || log.type == .food {
                        let isSaved = foodMgr.isLogSaved(
                            foodLogId: log.type == .food ? log.foodLogId : nil,
                            mealLogId: log.type == .meal ? log.mealLogId : nil
                        )

                        Button(action: {
                            if isSaved {
                                unsaveMealAction(log: log)
                            } else {
                                saveMealAction(log: log)
                            }
                        }) {
                            Image(systemName: isSaved ? "bookmark.fill" : "bookmark")
                        }
                        .tint(.accentColor)
                    }
                }
                .swipeActions(edge: .trailing) {
                    // Delete action with trash icon (keep furthest trailing)
                    Button {
                        deleteLogItem(log: log)
                    } label: {
                        Image(systemName: "trash.fill")
                    }
                    .tint(.red)

                    if canSchedule(log) {
                        Button {
                            handleScheduleAction(for: log)
                        } label: {
                            Image(systemName: "calendar.badge.plus")
                        }
                        .tint(.indigo)
                    }
                }
                .id("\(log.id)_\(foodMgr.savedLogIds.count)")
            }
            .onDelete { indexSet in
                deleteLogItems(at: indexSet)
            }
            
        }
        // .padding(.bottom, 110)
    }

    @ViewBuilder
    private var emptyStateSection: some View {
        if vm.logs.isEmpty && scheduledPreviewsForSelectedDate.isEmpty {
            Section {
                emptyState
                    .padding(.horizontal)
                    .listRowInsets(EdgeInsets())
                    .listRowBackground(Color.clear)
                    .listRowSeparator(.hidden)
            }
        }
    }


private var navTitle: String {
        if isToday      { return "Today" }
        if isYesterday  { return "Yesterday" }
        let f = DateFormatter(); f.dateFormat = "EEEE, MMM d"
        return f.string(from: vm.selectedDate)
    }
    
    private var currentUserEmail: String? {
        if onboarding.email.isEmpty == false {
            return onboarding.email
        }
        if let stored = UserDefaults.standard.string(forKey: "userEmail"), stored.isEmpty == false {
            return stored
        }
        return nil
    }
    
    // ─── Units system helpers ──────────────────────────────────────────────
    private var weightUnit: String {
        switch onboarding.unitsSystem {
        case .imperial:
            return "lb"
        case .metric:
            return "kg"
        }
    }
    
    private var heightUnit: String {
        switch onboarding.unitsSystem {
        case .imperial:
            return ""  // For imperial, we show the units inline (e.g., "5' 9\"")
        case .metric:
            return "cm"
        }
    }
    
    private func formatWeight(_ weightKg: Double) -> String {
        switch onboarding.unitsSystem {
        case .imperial:
            let weightLbs = weightKg * 2.20462
            return String(format: "%.0f", weightLbs)
        case .metric:
            return String(format: "%.1f", weightKg)
        }
    }
    
    private func formatHeight(_ heightCm: Double) -> String {
        switch onboarding.unitsSystem {
        case .imperial:
            let totalInches = heightCm / 2.54
            let feet = Int(totalInches / 12)
            let inches = Int(totalInches.truncatingRemainder(dividingBy: 12).rounded())
            return "\(feet)' \(inches)\""
        case .metric:
            return String(format: "%.1f", heightCm)
        }
    }

    // ────────────────────────────────────────────────────────────────────────
    // MARK: -- View body
    // ────────────────────────────────────────────────────────────────────────

    var body: some View {
        ZStack(alignment: .bottom) {
            Color("primarybg").ignoresSafeArea()

            dashboardList
                .frame(maxWidth: .infinity, maxHeight: .infinity)

            if isTabBarVisible.wrappedValue {
                AgentTabBar(
                    text: $agentText,
                    isPromptFocused: $isAgentInputFocused,
                    onPlusTapped: onPlusTapped,
                    onBarcodeTapped: onBarcodeTapped,
                    onMicrophoneTapped: onMicrophoneTapped,
                    onWaveformTapped: onWaveformTapped,
                    onSubmit: onSubmit
                )
            }

<<<<<<< HEAD
            toastOverlay
        }
        .navigationBarTitleDisplayMode(.inline)
        .toolbar {
            ToolbarItem(placement: .navigationBarLeading) {
                Button {
                    HapticFeedback.generateRigid()
                    onShowChats()
                } label: {
                    ProfileInitialCircle(initial: userInitial, showsBorder: shouldShowProfileBorder)
                }
                .buttonStyle(.plain)
            }
=======
        
        NavigationView {
            ZStack {
                Color("primarybg").ignoresSafeArea()

                // Single List containing everything for smooth scrolling
                List {
                    // Header content as list sections
                    Section {
                        nutritionSummaryCard
                                 .padding(.horizontal, -16) 
                            .listRowInsets(EdgeInsets())
                            .listRowBackground(Color.clear)
                            .listRowSeparator(.hidden)

                        if isToday &&
                            !isTodayWorkoutDismissed &&
                            !hideWorkoutPreviews &&
                            !workoutManager.hasCompletedWorkoutToday {
                            todayWorkoutCard
                                .padding(.horizontal)
                                // .padding(.top, 8)
                                .listRowInsets(EdgeInsets())
                                .listRowBackground(Color.clear)
                                .listRowSeparator(.hidden)
                        }
>>>>>>> 6bbe235b

            ToolbarItem(placement: .principal) {
                HStack(spacing: 12) {
                    Button {
                        vm.selectedDate.addDays(-1)
                    } label: {
                        Image(systemName: "chevron.left")
                            .font(.system(size: 18, weight: .medium))
                            .foregroundColor(.primary)
                    }
                    .buttonStyle(.plain)

                    Text(navTitle)
                        .font(.system(size: 17, weight: .semibold))
                        .foregroundColor(.primary)

                    Button {
                        vm.selectedDate.addDays(+1)
                    } label: {
                        Image(systemName: "chevron.right")
                            .font(.system(size: 18, weight: .medium))
                            .foregroundColor(.primary)
                    }
                    .buttonStyle(.plain)
                }
            }

            ToolbarItem(placement: .navigationBarTrailing) {
                HStack(spacing: 12) {
                    HStack(spacing: 4) {
                        Image(streakManager.streakAsset)
                            .resizable()
                            .aspectRatio(contentMode: .fit)
                            .frame(width: 20, height: 20)

                        Text("\(streakManager.currentStreak)")
                            .font(.system(size: 14, weight: .semibold))
                            .foregroundColor(.primary)
                    }

                    Button {
                        showDatePicker = true
                    } label: {
                        Image(systemName: "calendar")
                            .font(.system(size: 16, weight: .medium))
                            .foregroundColor(.primary)
                    }
                    .buttonStyle(.plain)
                }
            }
        }
        .sheet(item: $scheduleSheetLog) { log in
            ScheduleMealSheet(initialMealType: initialMealType(for: log)) { selection in
                scheduleLog(selection: selection, for: log)
            }
        }
        .sheet(isPresented: Binding(
            get: { proFeatureGate.showUpgradeSheet && proFeatureGate.blockedFeature != .workouts && proFeatureGate.blockedFeature != .analytics },
            set: { if !$0 { proFeatureGate.dismissUpgradeSheet() } }
        )) {
            if proFeatureGate.blockedFeature == .foodScans {
                LogProUpgradeSheet(
                    usageSummary: proFeatureGate.usageSummary,
                    onDismiss: { proFeatureGate.dismissUpgradeSheet() }
                )
            } else {
                HumuliProUpgradeSheet(
                    feature: proFeatureGate.blockedFeature,
                    usageSummary: proFeatureGate.usageSummary,
                    onDismiss: { proFeatureGate.dismissUpgradeSheet() }
                )
            }
        }
        .sheet(isPresented: $showDatePicker) {
            DatePickerSheet(date: $vm.selectedDate,
                            isPresented: $showDatePicker)
        }
        .alert("Product Name Required", isPresented: $foodMgr.showNutritionNameInput) {
            TextField("Enter product name", text: $nutritionProductName)
                .textInputAutocapitalization(.words)
            Button("Cancel", role: .cancel) {
                foodMgr.cancelNutritionNameInput()
            }
            Button("Save") {
                if !nutritionProductName.trimmingCharacters(in: .whitespacesAndNewlines).isEmpty {
                    foodMgr.createNutritionLabelFoodWithName(nutritionProductName) { result in
                        DispatchQueue.main.async {
                            nutritionProductName = "" // Reset for next time
                            switch result {
                            case .success:
                                print("✅ Successfully created nutrition label food")
                            case .failure(let error):
                                print("❌ Failed to create nutrition label food: \(error)")
                            }
                        }
                    }
                }
            }
            .disabled(nutritionProductName.trimmingCharacters(in: .whitespacesAndNewlines).isEmpty)
        } message: {
            Text("We couldn't find the product name on the nutrition label. Please enter it manually.")
        }
        .alert(foodMgr.scanFailureType, isPresented: $foodMgr.showScanFailureAlert) {
            Button("OK", role: .cancel) { }
        } message: {
            Text(foodMgr.scanFailureMessage)
        }
        .alert(item: $scheduleAlert) { alert in
            switch alert {
            case .success(let message):
                return Alert(title: Text("Scheduled"), message: Text(message), dismissButton: .default(Text("OK")))
            case .failure(let message):
                return Alert(title: Text("Error"), message: Text(message), dismissButton: .default(Text("OK")))
            }
        }
        .onAppear {
            configureOnAppear()

            if !onboarding.email.isEmpty {
                foodMgr.initialize(userEmail: onboarding.email)
                foodMgr.dayLogsViewModel = vm
            } else {
                print("⚠️ DashboardView onAppear - No email available for FoodManager initialization")
            }

            healthViewModel.reloadHealthData(for: vm.selectedDate)
        }
            .onChange(of: onboarding.email) { newEmail in
                print("🔄 DashboardView - User email changed to: \(newEmail)")
                
                // If email changed, reinitialize everything for the new user
                if !newEmail.isEmpty && vm.email != newEmail {
                    print("🔄 DashboardView - Reinitializing for new user")
                    
                    // Update DayLogsViewModel
                    vm.setEmail(newEmail)
                    vm.logs = [] // Clear existing logs
                    vm.loadLogs(for: vm.selectedDate) // Load logs for new user
                    
                    // Update UserDefaults
                    UserDefaults.standard.set(newEmail, forKey: "userEmail")
                    
                    // Clear cached data from previous user
                    UserDefaults.standard.removeObject(forKey: "preloadedWeightLogs")
                    UserDefaults.standard.removeObject(forKey: "preloadedHeightLogs")
                    
                    // Reinitialize FoodManager for new user
                    foodMgr.initialize(userEmail: newEmail)
                    foodMgr.dayLogsViewModel = vm
                    
                    // Preload data for new user
                    preloadHealthData()
                }

            }
            .onChange(of: vm.selectedDate) { newDate in
                // Force refresh to ensure correct data for the selected date
                // This prevents stale cache from showing wrong date's logs
                vm.loadLogs(for: newDate, force: true)

                // Update health data for the selected date
                healthViewModel.reloadHealthData(for: newDate)
            }
            .onChange(of: foodMgr.foodScanningState) { oldState, newState in

            }
            .onReceive(
                NotificationCenter.default
                    .publisher(for: NSNotification.Name("WaterLoggedNotification"))
                    .receive(on: RunLoop.main)
            ) { _ in
                print("💧 DashboardView received WaterLoggedNotification - refreshing logs for \(vm.selectedDate)")
                // Refresh logs data when water is logged (for current selected date)
                vm.loadLogs(for: vm.selectedDate, force: true)
            }
            .onReceive(
                NotificationCenter.default
                    .publisher(for: NSNotification.Name("FoodLogUpdated"))
                    .receive(on: RunLoop.main)
            ) { notification in
                print("🍎 DashboardView received FoodLogUpdated notification")
                if let userInfo = notification.userInfo,
                   let updatedLog = userInfo["updatedLog"] as? CombinedLog,
                   let logId = userInfo["logId"] as? Int {
                    
                    // Update the log in our local state immediately
                    if let index = vm.logs.firstIndex(where: { $0.foodLogId == logId }) {
                        vm.logs[index] = updatedLog
                        print("✅ Updated log in dashboard view")
                    }
                }
            }
            .onReceive(
                NotificationCenter.default
                    .publisher(for: NSNotification.Name("HealthDataAvailableNotification"))
                    .receive(on: RunLoop.main)
            ) { _ in
                print("📊 Health data available - reloading dashboard")
                vm.loadLogs(for: vm.selectedDate)
            }
            .onReceive(
                NotificationCenter.default
                    .publisher(for: NSNotification.Name("LogsChangedNotification"))
                    .receive(on: RunLoop.main)
            ) { notification in
                let isLocal = (notification.userInfo?["localOnly"] as? Bool) ?? false
                let source = notification.userInfo?["source"] as? String
                print("🔄 DashboardView received LogsChangedNotification - localOnly=\(isLocal), source=\(source ?? "unknown")")
                if isLocal {
                    // Optimistic updates already handled; defer heavy refresh until date change
                    return
                }
                if source != "DayLogsViewModel" {
                    refreshPreloadedProfileData()
                }
                if source == "DayLogsViewModel" {
                    // View model already reconciled with the server; no need to refetch logs again
                    return
                }
                if selectedWorkoutLogId != nil {
                    pendingLogsReload = true
                } else {
                    vm.requestLogsReloadFromNotification()
                }
            }
            .onReceive(
                NotificationCenter.default
                    .publisher(for: .workoutDataChanged)
                    .receive(on: RunLoop.main)
            ) { notification in
                print("🔄 DashboardView received WorkoutDataChanged - adding workouts to UI")
                // Extract workout data from notification (matches food logging pattern)
                if let workouts = notification.userInfo?["workouts"] as? [CombinedLog] {
                    print("✅ Adding \(workouts.count) workout(s) to dashboard via addPending")
                    for workout in workouts {
                        vm.addPending(workout)
                    }
                } else {
                    // Fallback: refresh logs if no workout data in notification
                    if selectedWorkoutLogId != nil {
                        pendingLogsReload = true
                    } else {
                        vm.requestLogsReloadFromNotification()
                    }
                }
            }
            .onChange(of: selectedWorkoutLogId) { newValue in
                if newValue == nil, pendingLogsReload {
                    pendingLogsReload = false
                    vm.requestLogsReloadFromNotification()
                }
            }


            .background(
                NavigationLink(
                    destination: WeightDataView(),
                    isActive: $vm.navigateToWeightData,
                    label: { EmptyView() }
                )
                .hidden()
            )
        }

    // Delete function for swipe-to-delete functionality
    private func deleteLogItems(at indexSet: IndexSet) {
        print("Deleting log items at indices: \(indexSet)")
        
        // Get the logs that should be deleted from the sorted array
        let logsToDelete = indexSet.map { sortedLogs[$0] }
        
        // Log detailed information about the logs to be deleted
        for log in logsToDelete {
            print("🔍 Dashboard Log to delete - ID: \(log.id), Type: \(log.type)")
            
            // More detailed info based on type
            switch log.type {
            case .food:
                print("  • Food log details:")
                print("    - Food log ID: \(log.foodLogId ?? -1)")
                if let food = log.food {
                    print("    - Food ID: \(food.fdcId)")
                    print("    - Food name: \(food.displayName)")
                }
            case .meal:
                print("  • Meal log details:")
                print("    - Meal log ID: \(log.mealLogId ?? -1)")
                if let meal = log.meal {
                    print("    - Meal ID: \(meal.id)")
                    print("    - Meal title: \(meal.title)")
                }
            case .recipe:
                print("  • Recipe log details:")
                print("    - Recipe log ID: \(log.recipeLogId ?? -1)")
                if let recipe = log.recipe {
                    print("    - Recipe ID: \(recipe.id)")
                    print("    - Recipe title: \(recipe.title)")
                }
            case .activity:
                print("  • Activity log details:")
                print("    - Activity ID: \(log.activityId ?? "N/A")")
                if let activity = log.activity {
                    print("    - Activity type: \(activity.workoutActivityType)")
                    print("    - Activity name: \(activity.displayName)")
                }
            case .workout:
                print("  • Workout log details:")
                print("    - Workout log ID: \(log.workoutLogId ?? -1)")
                if let workout = log.workout {
                    print("    - Workout title: \(workout.title)")
                    print("    - Duration: \(workout.durationMinutes ?? 0) min")
                    print("    - Exercises: \(workout.exercisesCount)")
                }
            }
        }
        
        // Actually delete the items – unified via DayLogsViewModel (optimistic + server rollback)
        for log in logsToDelete {
            switch log.type {
            case .activity:
                // Preserve HealthKit safeguard
                if let activityId = log.activityId, activityId.count > 10 && activityId.contains("-") {
                    print("🏃 HealthKit activity logs cannot be deleted (they come from Apple Health)")
                    continue
                }
                fallthrough
            case .food, .meal, .recipe:
                HapticFeedback.generate()
                Task { await vm.removeLog(log) }
            case .workout:
                print("🏋️ Workout logs cannot be deleted from the dashboard (completed sessions are permanent)")
            }
        }
    }
    
    // Save function for swipe-to-save functionality
    private func saveMealAction(log: CombinedLog) {
     
        
        switch log.type {
        case .food:
            guard let foodLogId = log.foodLogId else {
                print("❌ No food log ID available")
                return
            }
            
            HapticFeedback.generateLigth()
            
            foodMgr.saveMeal(
                itemType: .foodLog,
                itemId: foodLogId,
                customName: nil,
                notes: nil
            ) { result in
                DispatchQueue.main.async {
                    switch result {
                    case .success(let response):
                        print("✅ Successfully saved food log: \(response.message)")
                        // Show success feedback
                        withAnimation {
                            // Could add a success animation here
                        }
                    case .failure(let error):
                        print("❌ Failed to save food log: \(error)")
                        // Could show an error alert here
                    }
                }
            }
            
        case .meal:
            guard let mealLogId = log.mealLogId else {
                print("❌ No meal log ID available")
                return
            }
            
            HapticFeedback.generateLigth()
            
            foodMgr.saveMeal(
                itemType: .mealLog,
                itemId: mealLogId,
                customName: nil,
                notes: nil
            ) { result in
                DispatchQueue.main.async {
                    switch result {
                    case .success(let response):
                        print("✅ Successfully saved meal log: \(response.message)")
                        // Show success feedback
                        withAnimation {
                            // Could add a success animation here
                        }
                    case .failure(let error):
                        print("❌ Failed to save meal log: \(error)")
                        // Could show an error alert here
                    }
                }
            }
            
        case .recipe:
            print("📝 Recipe saving not yet implemented")
        case .activity:
            print("🏃 Activity logs cannot be saved (they come from Apple Health)")
        case .workout:
            print("🏋️ Workout logs cannot be saved from the dashboard")
        }
    }
    
    // Unsave function for swipe-to-unsave functionality
    private func unsaveMealAction(log: CombinedLog) {
        print("🗑️ Unsaving meal/food log: \(log.id)")
        
        switch log.type {
        case .food:
            guard let foodLogId = log.foodLogId else {
                print("❌ No food log ID available")
                return
            }
            
            HapticFeedback.generateLigth()
            
            foodMgr.unsaveByLogId(foodLogId: foodLogId) { result in
                DispatchQueue.main.async {
                    switch result {
                    case .success(let response):
                        print("✅ Successfully unsaved food log: \(response.message)")
                    case .failure(let error):
                        print("❌ Failed to unsave food log: \(error)")
                    }
                }
            }
            
        case .meal:
            guard let mealLogId = log.mealLogId else {
                print("❌ No meal log ID available")
                return
            }
            
            HapticFeedback.generateLigth()
            
            foodMgr.unsaveByLogId(mealLogId: mealLogId) { result in
                DispatchQueue.main.async {
                    switch result {
                    case .success(let response):
                        print("✅ Successfully unsaved meal log: \(response.message)")
                    case .failure(let error):
                        print("❌ Failed to unsave meal log: \(error)")
                    }
                }
            }
            
        case .recipe:
            print("📝 Recipe unsaving not yet implemented")
        case .activity:
            print("🏃 Activity logs cannot be unsaved (they come from Apple Health)")
        case .workout:
            print("🏋️ Workout logs cannot be unsaved from the dashboard")
        }
    }
    
    // Delete function for individual log items
    private func deleteLogItem(log: CombinedLog) {
        print("🗑️ Deleting individual log item: \(log.id)")
        
        switch log.type {
        case .activity:
            // Keep HealthKit safeguard
            if let activityId = log.activityId, activityId.count > 10 && activityId.contains("-") {
                print("🏃 HealthKit activity logs cannot be deleted (they come from Apple Health)")
                return
            }
            fallthrough
        case .food, .meal, .recipe:
            HapticFeedback.generate()
            Task { await vm.removeLog(log) }
        case .workout:
            print("🏋️ Workout logs cannot be deleted from the dashboard (completed sessions are permanent)")
        }
    }

    private func handleScheduleAction(for log: CombinedLog) {
        guard canSchedule(log) else { return }

        guard let email = currentUserEmail else {
            scheduleAlert = .failure("Please sign in again before scheduling.")
            return
        }

        Task { @MainActor in
            await subscriptionManager.fetchSubscriptionInfoIfNeeded(for: email)
            proFeatureGate.requirePro(for: .scheduledLogging, userEmail: email) {
                scheduleSheetLog = log
            }
        }
    }

    private func scheduleLog(selection: ScheduleMealSelection, for log: CombinedLog) {
        guard let email = currentUserEmail else {
            scheduleAlert = .failure("Please sign in again before scheduling.")
            return
        }

        let (logType, logId): (String, Int?) = {
            switch log.type {
            case .meal: return ("meal", log.mealLogId)
            case .food: return ("food", log.foodLogId)
            default: return ("", nil)
            }
        }()

        guard let resolvedId = logId else {
            scheduleAlert = .failure("We couldn't schedule this entry. Please try again.")
            return
        }

        NetworkManager().scheduleMealLog(
            logId: resolvedId,
            logType: logType,
            scheduleType: selection.scheduleType.rawValue,
            targetDate: selection.targetDate,
            mealType: selection.mealType,
            userEmail: email
        ) { result in
            DispatchQueue.main.async {
                scheduleSheetLog = nil
                switch result {
                case .success(let response):
                    vm.upsertScheduledPreview(from: response, sourceLog: log)

                    let calendar = Calendar.current
                    if calendar.isDate(response.targetDate, inSameDayAs: vm.selectedDate) {
                        vm.loadLogs(for: vm.selectedDate, force: true)
                    }

                    let message = "This meal will appear in your scheduled previews for the selected day."
                    scheduleAlert = .success(message)
                case .failure(let error):
                    scheduleAlert = .failure(error.localizedDescription)
                }
            }
        }
    }

    private func canSchedule(_ log: CombinedLog) -> Bool {
        switch log.type {
        case .meal:
            return log.mealLogId != nil
        case .food:
            return log.foodLogId != nil
        default:
            return false
        }
    }

    private func initialMealType(for log: CombinedLog) -> String {
        if let mealType = log.mealType, mealType.isEmpty == false {
            return mealType
        }
        if let mealTime = log.mealTime, mealTime.isEmpty == false {
            return mealTime
        }
        return "Lunch"
    }

    private func mealName(for log: CombinedLog) -> String {
        switch log.type {
        case .meal:
            return log.meal?.title ?? "Meal"
        case .food:
            return log.food?.displayName ?? "Meal"
        default:
            return "Meal"
        }
    }

    private func handleScheduled(preview: ScheduledLogPreview, action: DayLogsViewModel.ScheduledLogAction) {
        vm.removeScheduledPreview(preview)

        var placeholderIdentifier: String?

        if action == .log {
            placeholderIdentifier = vm.addOptimisticScheduledLog(from: preview)
        }

        Task {
            do {
                try await vm.processScheduledLog(
                    preview,
                    action: action,
                    placeholderIdentifier: placeholderIdentifier
                )
            } catch {
                await MainActor.run {
                    if let placeholder = placeholderIdentifier {
                        vm.removePlaceholderLog(withIdentifier: placeholder)
                    }
                    vm.restoreScheduledPreview(preview)
                    vm.error = error
                }
            }
        }
    }

    private func handleCancelScheduled(preview: ScheduledLogPreview) {
        vm.removeScheduledPreview(preview, recordSkip: false)

        Task {
            do {
                try await vm.processScheduledLog(
                    preview,
                    action: .cancel,
                    placeholderIdentifier: nil
                )
            } catch {
                await MainActor.run {
                    vm.restoreScheduledPreview(preview)
                    vm.error = error
                }
            }
        }
    }
}

// ────────────────────────────────────────────────────────────────────────────
// MARK: -- Sub-views
// ────────────────────────────────────────────────────────────────────────────
private extension DashboardView {
    private var dashboardHeader: some View {
        HStack(spacing: 16) {
            Button {
                HapticFeedback.generateRigid()
                onShowChats()
            } label: {
                ProfileInitialCircle(initial: userInitial, showsBorder: shouldShowProfileBorder)
            }
            .buttonStyle(.plain)

            Spacer(minLength: 12)

            HStack(spacing: 12) {
                Button {
                    vm.selectedDate.addDays(-1)
                } label: {
                    Image(systemName: "chevron.left")
                        .font(.system(size: 18, weight: .medium))
                        .foregroundColor(.primary)
                }

                Button {
                    showDatePicker = true
                } label: {
                    Text(navTitle)
                        .font(.system(size: 18, weight: .medium))
                        .foregroundColor(.primary)
                }

                Button {
                    vm.selectedDate.addDays(+1)
                } label: {
                    Image(systemName: "chevron.right")
                        .font(.system(size: 18, weight: .medium))
                        .foregroundColor(.primary)
                }
            }

            Spacer(minLength: 12)

            HStack(spacing: 14) {
                StreaksView(
                    currentStreak: $streakManager.currentStreak,
                    longestStreak: $streakManager.longestStreak,
                    streakAsset: $streakManager.streakAsset,
                    isVisible: $onboarding.isStreakVisible
                )

                Button {
                    showDatePicker = true
                } label: {
                    Image(systemName: "calendar")
                        .font(.system(size: 16, weight: .medium))
                        .foregroundColor(.primary)
                }
            }
        }
        .padding(.horizontal, 20)
        .padding(.vertical, 12)
        .background(Color("primarybg"))
        .overlay(Divider().foregroundColor(Color.primary.opacity(0.08)), alignment: .bottom)
    }

    private var dashboardList: some View {
        List {
            Section {
                nutritionSummaryCard
                    .padding(.horizontal, -16)
                    .listRowInsets(EdgeInsets())
                    .listRowBackground(Color.clear)
                    .listRowSeparator(.hidden)

                if isToday && !isTodayWorkoutDismissed && !hideWorkoutPreviews {
                    todayWorkoutCard
                        .padding(.horizontal)
                        .listRowInsets(EdgeInsets())
                        .listRowBackground(Color.clear)
                        .listRowSeparator(.hidden)
                }

                if foodMgr.foodScanningState.isActive {
                    ModernFoodLoadingCard(state: foodMgr.foodScanningState)
                        .padding(.horizontal)
                        .padding(.top, 16)
                        .transition(.opacity.combined(with: .scale(scale: 0.95)))
                        .listRowInsets(EdgeInsets())
                        .listRowBackground(Color.clear)
                        .listRowSeparator(.hidden)
                }
            }

            if vm.isLoading {
                Section {
                    loadingState
                        .listRowInsets(EdgeInsets())
                        .listRowBackground(Color.clear)
                        .listRowSeparator(.hidden)
                }
            } else if let err = vm.error {
                Section {
                    errorState(err)
                        .listRowInsets(EdgeInsets())
                        .listRowBackground(Color.clear)
                        .listRowSeparator(.hidden)
                }
            } else {
                scheduledPreviewsSection
                logsSection
                
                emptyStateSection
            }
        }
        .listStyle(PlainListStyle())
        .contentMargins(.bottom, 110, for: .scrollContent)
        .scrollContentBackground(.hidden)
        .scrollIndicators(.hidden)
        .animation(.default, value: sortedLogs)
        .contentShape(Rectangle())
        .onTapGesture {
            isAgentInputFocused = false
        }
    }

    @ViewBuilder
    private var toastOverlay: some View {
        if foodMgr.showAIGenerationSuccess, let _ = foodMgr.aiGeneratedFood {
            VStack {
                Spacer()
                BottomPopup(message: "Food logged")
                    .padding(.bottom, 90)
            }
            .zIndex(3)
            .transition(.opacity)
            .animation(.spring(), value: foodMgr.showAIGenerationSuccess)
        } else if foodMgr.showLogSuccess, let item = foodMgr.lastLoggedItem {
            VStack {
                Spacer()
                BottomPopup(message: "\(item.name) logged")
                    .padding(.bottom, 90)
            }
            .zIndex(3)
            .transition(.opacity)
            .animation(.spring(), value: foodMgr.showLogSuccess)
        } else if foodMgr.showSavedMealToast {
            VStack {
                Spacer()
                BottomPopup(message: "Saved Meal")
                    .padding(.bottom, 90)
            }
            .zIndex(3)
            .transition(.opacity)
            .animation(.spring(), value: foodMgr.showSavedMealToast)
        } else if foodMgr.showUnsavedMealToast {
            VStack {
                Spacer()
                BottomPopup(message: "Unsaved Meal")
                    .padding(.bottom, 90)
            }
            .zIndex(3)
            .transition(.opacity)
            .animation(.spring(), value: foodMgr.showUnsavedMealToast)
        } else if workoutManager.showWorkoutLogCard, let workout = workoutManager.lastCompletedWorkout {
            VStack {
                Spacer()
                WorkoutLogCard(summary: workout)
                    .padding(.horizontal, 16)
                    .padding(.bottom, 90)
            }
            .zIndex(3)
            .transition(.move(edge: .bottom).combined(with: .opacity))
            .animation(.spring(response: 0.4, dampingFraction: 0.8), value: workoutManager.showWorkoutLogCard)
        }
    }
    var dashboardContent: some View {
        ZStack(alignment: .bottom) {
            Color("primarybg").ignoresSafeArea()

            VStack(spacing: 0) {
                dashboardHeader

                dashboardList
                    .frame(maxWidth: .infinity, maxHeight: .infinity)
            }

            if isTabBarVisible.wrappedValue {
                AgentTabBar(
                    text: $agentText,
                    isPromptFocused: $isAgentInputFocused,
                    onPlusTapped: onPlusTapped,
                    onBarcodeTapped: onBarcodeTapped,
                    onMicrophoneTapped: onMicrophoneTapped,
                    onWaveformTapped: onWaveformTapped,
                    onSubmit: onSubmit
                )
                .ignoresSafeArea(edges: [.horizontal])
            }

        toastOverlay
    }
}

 
    // ① Nutrition summary ----------------------------------------------------
    var nutritionSummaryCard: some View {
        VStack(spacing: 0) {
            GeometryReader { geometry in
                TabView {
                    // Page 1: Original cards
                    VStack(spacing: 10) {
                        remainingCaloriesCard
                        macrosCard

                    }
                    .padding(.trailing, 16) // Add horizontal padding for spacing between pages
                         .padding(.leading, 16)
                    .frame(width: geometry.size.width, height: geometry.size.height, alignment: .top)
                    .padding(.top, 8)
                    
                    // Page 2: Health data summary
                    VStack(spacing: 10) {
                        macroCirclesCard
                        healthSummaryCard
                    }
                    .padding(.leading, 16)
                    .padding(.trailing, 16) // Add horizontal padding for spacing between pages
                       
                    .frame(width: geometry.size.width, height: geometry.size.height, alignment: .top)
                    .padding(.top, 8)
                    
                    // Page 3: Health Data
                    VStack(spacing: 10) {
                        sleepCard
                        .padding(.bottom, 0)

                            // Match the healthSummaryCard approach (uses content height + padding)
                        HStack(spacing: 10) {
                            heightCard
                            weightCard
                        }
                          .frame(height: 100)
                    }
                    .padding(.leading, 16)
                    .padding(.trailing, 16) // Add horizontal padding for spacing between pages
                    
                    .frame(width: geometry.size.width, height: geometry.size.height, alignment: .top)
                    .padding(.top, 8)
                }
                .frame(height: 300) // Enough height so cards fully visible, with 8px above page dots
                .tabViewStyle(PageTabViewStyle())
                .indexViewStyle(PageIndexViewStyle(backgroundDisplayMode: .always))
            }
            .frame(height: 300) // Set the same height for GeometryReader
        }
        .padding(.horizontal)
    }

    @ViewBuilder
    var todayWorkoutCard: some View {
        if let workout = workoutManager.todayWorkout,
           Calendar.current.isDate(workout.date, inSameDayAs: Date()) {
            Button {
                HapticFeedback.generate()
                workoutSelectedTab = 0
                NotificationCenter.default.post(
                    name: NSNotification.Name("ShowWorkoutContainerFromDashboard"),
                    object: nil,
                    userInfo: ["selectedTab": workoutSelectedTab]
                )
            } label: {
                VStack(alignment: .leading, spacing: 16) {
                    HStack(alignment: .top, spacing: 16) {
                        Image(systemName: workoutIconName(for: workout))
                            .font(.system(size: 22, weight: .semibold))
                            .foregroundColor(.primary)

                        VStack(alignment: .leading, spacing: 4) {
                            Text(workoutManager.todayWorkoutDisplayTitle)
                                .font(.body)
                                .fontWeight(.regular)
                                .foregroundColor(.primary)
                                .lineLimit(2)

                            Text("Today's Workout")
                                .font(.caption)
                                .foregroundColor(.secondary)
                        }

                        Spacer()

                        HStack(alignment: .center, spacing: 12) {
                            Menu {
                                ShareLink(item: generateWorkoutShareURL(workout)) {
                                    Label("Share", systemImage: "square.and.arrow.up")
                                }

                                Button {
                                    HapticFeedback.generate()
                                    NotificationCenter.default.post(
                                        name: NSNotification.Name("ShowWorkoutContainerFromDashboard"),
                                        object: nil,
                                        userInfo: ["selectedTab": workoutSelectedTab]
                                    )
                                } label: {
                                    Label("See Details", systemImage: "info.circle")
                                }

                                Button(role: .destructive) {
                                    HapticFeedback.generate()
                                    withAnimation {
                                        hideWorkoutPreviews = true
                                    }
                                } label: {
                                    Label("Stop Showing", systemImage: "nosign")
                                }
                            } label: {
                                Image(systemName: "ellipsis")
                                    .font(.system(size: 16, weight: .semibold))
                                    .foregroundColor(.primary)
                            }
                            .buttonStyle(.plain)

                            Button {
                                HapticFeedback.generate()
                                withAnimation {
                                    isTodayWorkoutDismissed = true
                                }
                            } label: {
                                Image(systemName: "xmark")
                                    .font(.system(size: 16, weight: .semibold))
                                    .foregroundColor(.primary)
                            }
                            .buttonStyle(.plain)
                        }
                    }

                    VStack(alignment: .leading, spacing: 12) {
                        HStack(spacing: 8) {
                            summaryChip(text: formattedDurationLabel(for: workout))
                            summaryChip(text: "\(workout.exercises.count) exercises")
                            summaryChip(text: workout.fitnessGoal.displayName)
                        }
                    }
                }
                .padding(.vertical, 16)
                .padding(.horizontal, 16)
                .frame(maxWidth: .infinity, alignment: .leading)
                .background(
                    RoundedRectangle(cornerRadius: 28, style: .continuous)
                        .fill(cardBackgroundColor)
                        .shadow(color: Color.black.opacity(0.05), radius: 12, x: 0, y: 8)
                )
                .overlay(
                    RoundedRectangle(cornerRadius: 28, style: .continuous)
                        .stroke(Color.primary.opacity(0.04), lineWidth: 1)
                )
            }
            .buttonStyle(.plain)
        }
    }

    // Remaining calories card
    var remainingCaloriesCard: some View {
        NavigationLink(destination: GoalProgress()) {
        HStack(spacing: 16) {
            VStack(alignment: .leading, spacing: 4) {
                Text("Remaining")
                    .font(.system(size: 16, weight: .medium))
                    .foregroundColor(.secondary)

                Text("\(Int(remainingCal))cal")
                    .font(.system(size: 32, weight: .bold))
            }

            Spacer()

            ZStack {
                Circle()
                    .stroke(lineWidth: 10)
                    .opacity(0.2)
                    .foregroundColor(.green)

                // Protect against divide-by-zero and NaN
                let safeGoal = max(1.0, calorieGoal)
                let progress = 1 - max(0, min(remainingCal / safeGoal, 1))
                Circle()
                    .trim(from: 0,
                          to: CGFloat(progress))
                    .stroke(style: StrokeStyle(lineWidth: 10,
                                               lineCap: .round))
                    .foregroundColor(.green)
                    .rotationEffect(.degrees(270))
                    .animation(.linear, value: remainingCal)
            }
            .frame(width: 60, height: 60)
        }
        .frame(height: 85) // Reduced height
        .padding(.vertical, 12) // Slightly reduced vertical padding
        .padding(.horizontal)
        .background(Color("containerbg"))
        // .cornerRadius(12)
        .cornerRadius(24)
        }
        .buttonStyle(PlainButtonStyle()) // Remove button styling
    }
    
    // Macros card as a separate component
    var macrosCard: some View {
        NavigationLink(destination: GoalProgress()) {
        VStack(spacing: 16) {
            macroRow(left:  ("Calories", vm.totalCalories,  "flame.fill",    Color("brightOrange")),
                    right: ("Protein",  vm.totalProtein,   "fish",        .blue))
            macroRow(left:  ("Carbs",     vm.totalCarbs,   "laurel.leading", Color("darkYellow")),
                    right: ("Fat",       vm.totalFat,      "drop.fill",     .pink))
        }
        .padding()
        .background(Color("containerbg"))
        // .cornerRadius(12)
        .cornerRadius(24)
        }
        .buttonStyle(PlainButtonStyle()) // Remove button styling
    }

    // Macro Circles Card for page 2
    var macroCirclesCard: some View {
        HStack(spacing: 8) {
            // Protein Circle
            macroCircle(
                title: "Protein",
                value: vm.totalProtein,
                goal: proteinGoal,
                color: .blue
            )
            
            // Carbs Circle
            macroCircle(
                title: "Carbs",
                value: vm.totalCarbs,
                goal: carbsGoal,
                color: Color("darkYellow")
            )
            
            // Fat Circle
            macroCircle(
                title: "Fat",
                value: vm.totalFat,
                goal: fatGoal,
                color: .pink
            )
        }
        .frame(height: 85) // Reduced height
        .padding(.vertical, 12) // Slightly reduced vertical padding
        .padding(.horizontal)
        .background(Color("containerbg"))
        // .cornerRadius(12)
        .cornerRadius(24)
    }

    // Helper function to create each macro circle
    func macroCircle(title: String, value: Double, goal: Double, color: Color) -> some View {
        let percentage = min(value / max(goal, 1) * 100, 100)
        
        return VStack(spacing: 1) {
            Text(title)
                .font(.system(size: 13, weight: .medium))
                .foregroundColor(.primary)
                .padding(.top, 2)
                .padding(.bottom, 6) // Added bottom padding for the label
            
            ZStack {
                // Background circle
                Circle()
                    .stroke(lineWidth: 6)
                    .opacity(0.2)
                    .foregroundColor(color)
                
                // Progress circle
                Circle()
                    .trim(from: 0, to: CGFloat(percentage / 100))
                    .stroke(style: StrokeStyle(lineWidth: 6, lineCap: .round))
                    .foregroundColor(color)
                    .rotationEffect(.degrees(-90))
                    .animation(.easeInOut, value: percentage)
                
                // Percentage and grams inside the circle
                VStack(spacing: 0) {
                    Text("\(Int(percentage))%")
                        .font(.system(size: 13, weight: .bold))
                    
                    Text("\(Int(value))/\(Int(goal))g")
                        .font(.system(size: 11))
                        .foregroundColor(.secondary)
                }
            }
            .frame(width: 65, height: 65) // Larger circles to fill space
        }
        .frame(maxWidth: .infinity)
    }

    // Placeholder card template for carousel
    func placeholderCard(title: String, subtitle: String, color: Color) -> some View {
        HStack(spacing: 16) {
            VStack(alignment: .leading, spacing: 4) {
                Text(title)
                    .font(.system(size: 16, weight: .medium))
                    .foregroundColor(.secondary)

                Text(subtitle)
                    .font(.system(size: 32, weight: .bold))
            }

            Spacer()

            ZStack {
                Circle()
                    .fill(color.opacity(0.2))
                    .frame(width: 60, height: 60)
                
                Image(systemName: title == "Coming Soon" ? "hourglass" : "checkmark")
                    .font(.system(size: 24))
                    .foregroundColor(color)
            }
        }
        .padding()
        .background(Color("containerbg"))
        .cornerRadius(12)
    }

    // Sleep card for page 3
    var sleepCard: some View {
        
        return HStack(spacing: 16) {
            VStack(alignment: .leading, spacing: 4) {
                HStack(spacing: 4) {
                    Image(systemName: "bed.double.fill")
                        .foregroundColor(.teal)
                        .font(.system(size: 16))
                    
                    Text("Sleep")
                        .font(.system(size: 16, weight: .medium))
                        .foregroundColor(.teal)
                }
                Spacer()
                 .frame(height: 30)
                Text("Time Asleep")
                    .font(.system(size: 14, weight: .semibold, design: .rounded))
                    .foregroundColor(.secondary)
                
                HStack(alignment: .firstTextBaseline, spacing: 2) {
                    Text("\(Int(healthViewModel.sleepHours))")
                        .font(.system(size: 28, weight: .bold, design: .rounded))
                        .foregroundColor(.primary)
                    
                    Text("hr")
                        .font(.system(size: 16, weight: .medium))
                        .foregroundColor(.secondary)
                        .padding(.trailing, 4)
                    
                    Text("\(healthViewModel.sleepMinutes)")
                        .font(.system(size: 28, weight: .bold, design: .rounded))
                        .foregroundColor(.primary)
                    
                    Text("min")
                        .font(.system(size: 16, weight: .medium))
                        .foregroundColor(.secondary)
                }
            }

            Spacer()

            ZStack {
                Circle()
                    .stroke(lineWidth: 10)
                    .opacity(0.2)
                    .foregroundColor(.teal)

                Circle()
                    .trim(from: 0,
                          to: CGFloat(healthViewModel.sleepProgress))
                    .stroke(style: StrokeStyle(lineWidth: 10,
                                               lineCap: .round))
                    .foregroundColor(.teal)
                    .rotationEffect(.degrees(270))
                    .animation(.linear, value: healthViewModel.sleepProgress)
            }
            .frame(width: 60, height: 60)
        }
        // .frame(height: 100)
        .padding(.vertical, 12) // Match macroCirclesCard padding
        .padding(.horizontal)
        .background(Color("containerbg"))
        // .cornerRadius(12)
        .cornerRadius(24)
    }

    // ② Loading / error / empty / list --------------------------------------
    var loadingState: some View {
        DashboardLoadingView()
    }

    func errorState(_ err: Error) -> some View {
        VStack(spacing: 20) {
            Image(systemName: "exclamationmark.triangle")
                .font(.system(size: 30))
                .foregroundColor(.orange)
            Text("Error loading logs").font(.headline)
            Text(err.localizedDescription)
                .font(.caption)
                .multilineTextAlignment(.center)
                .foregroundColor(.secondary)
            Button("Try again") { vm.loadLogs(for: vm.selectedDate) }
                .padding(.horizontal, 20).padding(.vertical, 10)
                .background(Color.accentColor).foregroundColor(.white)
                .cornerRadius(8)
        }
        .padding()
        .frame(maxWidth: .infinity)
    }

    var emptyState: some View {
        VStack(spacing: 20) {
            VStack(spacing: 12) {
                let titleText = getTimeBasedGreeting()
                
                Text(titleText)
                    .font(.system(size: 36))
                    .fontWeight(.semibold)
                    .foregroundColor(.primary)
                    .fixedSize(horizontal: true, vertical: false)
                
                Text("Your plate is empty. Tap + to start logging.")
                    .font(.system(size: 20))
                    .foregroundColor(.secondary)
                    .multilineTextAlignment(.center)
                    .fixedSize(horizontal: false, vertical: true)
                    .frame(width: titleTextWidth(for: titleText))
            }
            
            Image("plate")
                .resizable()
                .aspectRatio(contentMode: .fit)
                .frame(width: 120, height: 120)
                .opacity(0.7)
        }
        .frame(maxWidth: .infinity)
        .padding(.vertical, 40)
        .onTapGesture {
            // Send notification to show NewSheetView
            NotificationCenter.default.post(name: NSNotification.Name("ShowNewSheetFromDashboard"), object: nil)
        }
    }
    
    // Helper function to get time-based greeting
    private func getTimeBasedGreeting() -> String {
        let hour = Calendar.current.component(.hour, from: Date())
        
        switch hour {
        case 5..<12:  // 5:00 AM to 11:59 AM
        
            return "Good Morning"
        case 12..<17:  // 12:00 PM to 4:59 PM
            return "Good Afternoon"
        default:  // 5:00 PM to 4:59 AM
            return "Good Evening"
        }
    }
    
    // Helper function to calculate title text width
    private func titleTextWidth(for text: String) -> CGFloat {
        let font = UIFont.systemFont(ofSize: 36, weight: .semibold)
        let attributes = [NSAttributedString.Key.font: font]
        let size = (text as NSString).size(withAttributes: attributes)
        return size.width
    }

    // Height card for page 3
    var heightCard: some View {
        HStack(spacing: 16) {
            NavigationLink(destination: {
                // Retrieve preloaded height logs if available
                if let preloadedData = UserDefaults.standard.data(forKey: "preloadedHeightLogs"),
                   let response = try? JSONDecoder().decode(HeightLogsResponse.self, from: preloadedData) {
                    HeightDataView(initialAllLogs: response.logs)
                } else {
                    HeightDataView(initialAllLogs: [])
                }
            }) {
                VStack(alignment: .leading, spacing: 4) {
                    HStack(spacing: 4) {
                        Image(systemName: "ruler")
                            .foregroundColor(.purple)
                            .font(.system(size: 16))
                        Text("Height")
                            .font(.system(size: 16, weight: .medium))
                            .foregroundColor(.purple)
                    }
                    Spacer()
                    if vm.height > 0 {
                        HStack(alignment: .firstTextBaseline, spacing: 4) {
                            Text(formatHeight(vm.height))
                                .font(.system(size: 26, weight: .semibold, design: .rounded))
                                .foregroundColor(.primary)
                            if !heightUnit.isEmpty {
                                Text(heightUnit)
                                    .font(.system(size: 16, weight: .medium))
                                    .foregroundColor(.secondary)
                            }
                        }
                    } else {
                        Text("No data")
                            .font(.system(size: 26, weight: .bold, design: .rounded))
                            .foregroundColor(.gray)
                    }
                }
            }
            Spacer()
            Button(action: {
                vm.navigateToEditHeight = true
            }) {
                Image(systemName: "pencil.line")
                    .font(.system(size: 24))
                    .foregroundColor(.purple)
            }
            .sheet(isPresented: $vm.navigateToEditHeight) {
                EditHeightView()
            }
        }
        .frame(maxWidth: .infinity)
        .padding()
        .background(Color("containerbg"))
        // .cornerRadius(12)
        .cornerRadius(24)
    }

    // Weight card for page 3
    var weightCard: some View {
        HStack(spacing: 16) {
            NavigationLink(destination: {
                // Retrieve preloaded weight logs if available
                if let preloadedData = UserDefaults.standard.data(forKey: "preloadedWeightLogs"),
                   let response = try? JSONDecoder().decode(WeightLogsResponse.self, from: preloadedData) {
                    WeightDataView(initialAllLogs: response.logs)
                } else {
                    WeightDataView(initialAllLogs: [])
                }
            }) {
                VStack(alignment: .leading, spacing: 4) {
                    HStack(spacing: 4) {
                        Image(systemName: "scalemass")
                            .foregroundColor(.purple)
                            .font(.system(size: 16))
                        Text("Weight")
                            .font(.system(size: 16, weight: .medium))
                            .foregroundColor(.purple)
                    }
                    Spacer()
                    HStack(spacing: 0) {
                        Text(formatWeight(vm.weight))
                            .font(.system(size: 26, weight: .semibold, design: .rounded))
                            .foregroundColor(.primary)
                        Text(" \(weightUnit)")
                            .font(.system(size: 16, weight: .medium))
                            .foregroundColor(.secondary)
                    }
                }
            }
            Spacer()
            Button(action: {
                vm.navigateToEditWeight = true
            }) {
                Image(systemName: "pencil.line")
                    .font(.system(size: 24))
                    .foregroundColor(.purple)
            }
            .sheet(isPresented: $vm.navigateToEditWeight) {
                EditWeightView(onWeightSaved: {
                    // Navigate to WeightDataView after saving weight
                    DispatchQueue.main.asyncAfter(deadline: .now() + 0.1) {
                        vm.navigateToWeightData = true
                    }
                })
            }
        }
        .frame(maxWidth: .infinity)
        .padding()
        .background(Color("containerbg"))
        // .cornerRadius(12)
        .cornerRadius(24)
    }
}

private extension DashboardView {
    func primaryMuscleHighlights(for workout: TodayWorkout) -> [String] {
        var seen = Set<String>()
        let highlights: [String] = workout.exercises.compactMap { exercise -> String? in
            let normalized = exercise.exercise.bodyPart.trimmingCharacters(in: .whitespacesAndNewlines)
            guard !normalized.isEmpty else { return nil }
            let titleCased = normalized.capitalized
            guard !seen.contains(titleCased) else { return nil }
            seen.insert(titleCased)
            return titleCased
        }

        if let split = currentTrainingSplit {
            switch split {
            case .fullBody:
                return ["Upper Body", "Lower Body", "Core"]
            case .upperLower:
                return ["Upper Body", "Lower Body"]
            case .pushPullLower:
                return ["Push", "Pull", "Lower Body"]
            case .bodyPart:
                return ["Chest", "Back", "Legs", "Shoulders", "Arms"]
            case .pushPull:
                return ["Push", "Pull"]
            case .fresh:
                break
            }
        }

        if highlights.isEmpty {
            return []
        }

        let prioritized: [String]
        if highlights.count > 3 {
            let lowerKeywords: Set<String> = ["legs", "hamstrings", "quads", "glutes", "calves", "lower body"]
            let hasLower = highlights.first { lowerKeywords.contains($0.lowercased()) }
            var trimmed = Array(highlights.prefix(3))
            if hasLower == nil,
               let lower = highlights.first(where: { lowerKeywords.contains($0.lowercased()) }) {
                trimmed[trimmed.count - 1] = lower
            }
            prioritized = trimmed
        } else {
            prioritized = highlights
        }

        return prioritized
    }

    @ViewBuilder
    func summaryChip(icon: String? = nil, text: String) -> some View {
        HStack(spacing: 6) {
            if let icon = icon {
                Image(systemName: icon)
                    .font(.system(size: 12, weight: .semibold))
                    .foregroundColor(.secondary)
            }
            Text(text)
                .font(.caption)
                .fontWeight(.medium)
                .foregroundColor(.primary)
        }
        .padding(.vertical, 6)
        .padding(.horizontal, 12)
        .background(Color(.systemGray5))
        .clipShape(RoundedRectangle(cornerRadius: 14, style: .continuous))
    }
    
    var cardBackgroundColor: Color {
        Color("sheetbg").opacity(0.94)
    }
    
    func formattedDurationLabel(for workout: TodayWorkout) -> String {
        let minutes: Int
        if let duration = workoutManager.sessionDuration?.minutes {
            minutes = duration
        } else if let preferred = userProfileService.activeWorkoutProfile?.preferredWorkoutDuration {
            minutes = preferred
        } else {
            minutes = workout.estimatedDuration
        }

        guard minutes > 0 else { return "--" }

        if minutes % 60 == 0 {
            return "\(minutes / 60)h"
        }

        if minutes > 60 {
            let hours = minutes / 60
            let mins = minutes % 60
            return "\(hours)h \(mins)m"
        }

        return "\(minutes)m"
    }

    func workoutIconName(for workout: TodayWorkout) -> String {
        let title = workoutManager.todayWorkoutDisplayTitle.lowercased()
        if title.contains("upper") {
            return "figure.core.training"
        }
        if title.contains("lower") {
            return "figure.strengthtraining.functional"
        }
        switch currentTrainingSplit {
        case .upperLower:
            return "figure.highintensity.intervaltraining"
        case .fullBody:
            return "figure.mixed.cardio"
        case .pushPullLower:
            return "figure.strengthtraining.traditional"
        case .bodyPart:
            return "figure.strengthtraining.traditional"
        case .pushPull:
            return "figure.highintensity.intervaltraining"
        case .fresh:
            return "figure.strengthtraining.functional"
        case .none:
            return "figure.highintensity.intervaltraining"
        }
    }
    
    var currentTrainingSplit: TrainingSplitPreference? {
        if let raw = userProfileService.activeWorkoutProfile?.trainingSplit,
           let split = TrainingSplitPreference(rawValue: raw) {
            return split
        }
        return nil
    }
}

// ────────────────────────────────────────────────────────────────────────────
// MARK: -- Helpers
// ────────────────────────────────────────────────────────────────────────────

private extension DashboardView {
    /// Save today's workout to user's custom workouts
    func saveWorkoutToMyWorkouts(_ workout: TodayWorkout) async {
        guard let todayWorkout = workoutManager.todayWorkout else {
            return
        }

        do {
            _ = try await workoutManager.saveTodayWorkoutAsCustom()
            HapticFeedback.generate()
        } catch {
            print("Error saving workout: \(error.localizedDescription)")
        }
    }

    /// Generate shareable URL for workout
    func generateWorkoutShareURL(_ workout: TodayWorkout) -> URL {
        // Create deep link URL for the workout
        let workoutId = workout.id.uuidString
        let workoutTitle = workout.title.addingPercentEncoding(withAllowedCharacters: .urlQueryAllowed) ?? ""
        let urlString = "podsapp://workout?id=\(workoutId)&title=\(workoutTitle)"

        // If deep link creation fails, return a fallback URL
        if let url = URL(string: urlString) {
            return url
        } else {
            // Fallback to sharing as text
            return URL(string: "https://fitbod.me")!
        }
    }

    /// Initialise e-mail + first load
   
    func configureOnAppear() {
        isTabBarVisible.wrappedValue = true

        // ALWAYS ensure we're using the correct email from onboarding
        // This is critical for user switching scenarios
        if !onboarding.email.isEmpty {
            let currentEmail = onboarding.email
            
            // Force update the email in DayLogsViewModel if it's different
            if vm.email != currentEmail {
                print("🔄 DashboardView - Email changed from '\(vm.email)' to '\(currentEmail)' - updating DayLogsViewModel")
                vm.setEmail(currentEmail)
                
                // Clear existing logs since they belong to a different user
                vm.logs = []
                
                // Force reload logs for the new user
                vm.loadLogs(for: vm.selectedDate)
            } else if vm.email.isEmpty {
                print("🔄 DashboardView - Setting initial email '\(currentEmail)' in DayLogsViewModel")
                vm.setEmail(currentEmail)
            } else {
                // Email is already set correctly, but ensure nutrition goals are up-to-date
                print("🔄 DashboardView - Email already set, refreshing nutrition goals")
                vm.refreshNutritionGoals()
            }
            
            // Set up HealthKitViewModel connection
            vm.setHealthViewModel(healthViewModel)
            
            // Always update UserDefaults with the current user's email
            UserDefaults.standard.set(currentEmail, forKey: "userEmail")
            
            // Clear any cached preloaded data since it might belong to a different user
            UserDefaults.standard.removeObject(forKey: "preloadedWeightLogs")
            UserDefaults.standard.removeObject(forKey: "preloadedHeightLogs")
        } else {
            print("⚠️ DashboardView - No email available from onboarding")
            return
        }
        
        // Only load logs if the list is empty (to avoid duplicate loading)
        if vm.logs.isEmpty {
            vm.loadLogs(for: vm.selectedDate)
        }
        
        // Preload weight and height logs for the current user
        preloadHealthData()
    }
    
    /// Preload health data logs so they're available when navigating to detail views
    private func preloadHealthData() {
        guard let email = UserDefaults.standard.string(forKey: "userEmail") else {
            return
        }

        Task {
            await ProfileRepository.shared.refresh(force: false)
        }
        
        let weightKey = "preloadedWeightLogsTimestamp"
        if shouldFetchHealthCache(forKey: weightKey) {
            NetworkManagerTwo.shared.fetchWeightLogs(userEmail: email, limit: 1000, offset: 0) { result in
                switch result {
                case .success(let response):
                    if let encodedData = try? JSONEncoder().encode(response) {
                        UserDefaults.standard.set(encodedData, forKey: "preloadedWeightLogs")
                        UserDefaults.standard.set(Date(), forKey: weightKey)
                    }
                case .failure(let error):
                    print("Error preloading weight logs: \(error)")
                }
            }
        }

        let heightKey = "preloadedHeightLogsTimestamp"
        if shouldFetchHealthCache(forKey: heightKey) {
            NetworkManagerTwo.shared.fetchHeightLogs(userEmail: email, limit: 1000, offset: 0) { result in
                switch result {
                case .success(let response):
                    if let encodedData = try? JSONEncoder().encode(response) {
                        UserDefaults.standard.set(encodedData, forKey: "preloadedHeightLogs")
                        UserDefaults.standard.set(Date(), forKey: heightKey)
                    }
                case .failure(let error):
                    print("Error preloading height logs: \(error)")
                }
            }
        }
        
        // Refresh preloaded profile data when logs change
        refreshPreloadedProfileData()
    }

    /// Refresh preloaded profile data when logs change
    private func refreshPreloadedProfileData() {
        Task {
            await ProfileRepository.shared.refresh(force: false)
        }
    }

    private func shouldFetchHealthCache(forKey key: String, ttl: TimeInterval = 300) -> Bool {
        if let last = UserDefaults.standard.object(forKey: key) as? Date {
            return Date().timeIntervalSince(last) >= ttl
        }
        return true
    }
}

private extension Date {
    mutating func addDays(_ d: Int) {
        self = Calendar.current.date(byAdding: .day,
                                     value: d,
                                     to: self) ?? self
    }
}


struct DatePickerSheet: View {
    @Binding var date       : Date
    @Binding var isPresented: Bool
    
    var body: some View {
        NavigationView {
            VStack(spacing: 0) {
                // Calendar picker
                DatePicker("Select a date",
                           selection: $date,
                           displayedComponents: .date)
                    .datePickerStyle(.graphical)
                    .padding()
                
                Spacer()
                
                // Bottom tab bar with Today button
                VStack(spacing: 0) {
                    Divider()
                    
                    HStack {
                        Spacer()
                        // Today button on the leading side
                        Button(action: {
                            withAnimation(.easeInOut(duration: 0.3)) {
                                date = Date()
                            }
                        }) {
                            Text("Today")
                                .font(.system(size: 18, weight: .regular))
                                .foregroundColor(.accentColor)
                        }
                        
                        Spacer()
                    }
                    .padding(.horizontal, 20)
                    .padding(.vertical, 12)
                    .background(Color("containerbg"))
                }
            }
            .navigationTitle("Choose Date")
            .toolbar {
                ToolbarItem(placement: .confirmationAction) {
                    Button("Done") { isPresented = false }
                }
                ToolbarItem(placement: .cancellationAction) {
                    Button("Cancel") { isPresented = false }
                }
            }
        }
    }
}


// Animated progress bar component
struct ProgressBar: View {
    var width: CGFloat
    var delay: Double
    
    @State private var animate = false
    
    var body: some View {
        GeometryReader { geometry in
            RoundedRectangle(cornerRadius: 4)
                .fill(Color.gray.opacity(0.2))
                .frame(height: 8)
                .overlay(
                    RoundedRectangle(cornerRadius: 4)
                        .fill(Color.accentColor)
                        .frame(width: geometry.size.width * width, height: 8, alignment: .leading)
                )
        }
        .frame(height: 8)
        .onAppear {
            DispatchQueue.main.asyncAfter(deadline: .now() + delay) {
                withAnimation(.spring(response: 0.6)) {
                    animate = true
                }
            }
        }
    }
}

private struct ProfileInitialCircle: View {
    var initial: String
    var size: CGFloat = 36
    var showsBorder: Bool = true
    
    var body: some View {
        ZStack {
            Circle()
                .fill(Color.clear)
                .overlay(
                    Circle()
                        .stroke(Color.primary.opacity(0.25), lineWidth: showsBorder ? 1.4 : 0)
                )
            Text(initial)
                .font(.system(size: size * 0.45, weight: .semibold))
                .foregroundColor(.primary)
        }
        .frame(width: size, height: size)
    }
}

struct LogRow: View {
    let log: CombinedLog
    var hideTimeLabel: Bool = false
    @State private var isHighlighted = false

    var body: some View {
        VStack(alignment: .leading, spacing: 8) {
            // Top row: Meal icon, Name and time
            HStack {
                Image(systemName: mealTimeSymbol)
                    .font(.system(size: 18, weight: .medium))
                    .foregroundColor(.secondary)

                Text(displayName)
                    .font(.system(size: 16, weight: .regular))
                    .foregroundColor(.primary)
                    // .lineLimit(1)
                Spacer()
                if !hideTimeLabel, let timeLabel = getTimeLabel() {
                    Text(timeLabel)
                        .font(.system(size: 13, weight: .regular))
                        .foregroundColor(Color(.systemGray2))
                    }
            }
            Spacer(minLength: 0)
            // Bottom row: Calories (left) and Macros/Activity Info (right)
            HStack(alignment: .bottom) {
                HStack(spacing: 6) {
                    Image(systemName: "flame.fill")
                        .font(.system(size: 20))
                        .foregroundColor(Color("brightOrange"))

                    HStack(alignment: .bottom, spacing: 1) {
                        Text("\(Int(log.displayCalories))")
                            .font(.system(size: 22, weight: .semibold, design: .rounded))
                            .foregroundColor(.primary)
                            .onAppear {
                            
                                if let food = log.food {
                                  
                                }
                                if let meal = log.meal {
                             
                                }
                            }
                        Text("cal")
                            .font(.system(size: 14, weight: .semibold))
                            .foregroundColor(.secondary)
                    }
                }
                
                Spacer()
                
                // Show different info based on log type
                if log.type == .activity {
                    // Activity-specific info: Duration and Distance
                    HStack(spacing: 16) {
                        HStack(spacing: 6) {
                            Image(systemName: "clock")
                                .font(.system(size: 13, weight: .semibold))
                                .foregroundColor(.blue)
                            Text(log.activity?.formattedDuration ?? "0 min")
                                .font(.system(size: 15, weight: .regular))
                                .foregroundColor(.primary)
                        }

                        if let activity = log.activity, activity.isDistanceActivity, let distance = activity.formattedDistance {
                            HStack(spacing: 6) {
                                Image(systemName: "location")
                                    .font(.system(size: 13, weight: .semibold))
                                    .foregroundColor(.green)
                                Text(distance)
                                    .font(.system(size: 15, weight: .regular))
                                    .foregroundColor(.primary)
                            }
                        }
                    }
                } else if log.type == .workout {
                    // Workout-specific info: Duration and Exercises
                    HStack(spacing: 16) {
                        if let workout = log.workout, let _ = workout.durationMinutes {
                            HStack(spacing: 6) {
                                Image(systemName: "clock")
                                    .font(.system(size: 13, weight: .semibold))
                                    .foregroundColor(.blue)
                                Text(workout.formattedDuration)
                                    .font(.system(size: 15, weight: .regular))
                                    .foregroundColor(.primary)
                            }
                        }

                        if let workout = log.workout {
                            HStack(spacing: 6) {
                                Image(systemName: "list.bullet")
                                    .font(.system(size: 13, weight: .semibold))
                                    .foregroundColor(.green)
                                Text(workout.exercisesText)
                                    .font(.system(size: 15, weight: .regular))
                                    .foregroundColor(.primary)
                            }
                        }
                    }
                } else {
                    // Food/Meal/Recipe macros
                    HStack(spacing: 24) {
                        VStack(spacing: 0) {
                            Text("Protein")
                                .font(.system(size: 13, weight: .semibold, design: .rounded))
                                .foregroundColor(.blue)
                            Text("\(Int(protein))g")
                                .font(.system(size: 15, weight: .regular))
                                .foregroundColor(.primary)
                        }
                        VStack(spacing: 0) {
                            Text("Carbs")
                                .font(.system(size: 13, weight: .semibold, design: .rounded))
                                .foregroundColor(Color("darkYellow", bundle: nil) ?? .orange)
                            Text("\(Int(carbs))g")
                                .font(.system(size: 15, weight: .regular))
                                .foregroundColor(.primary)
                        }
                        VStack(spacing: 0) {
                            Text("Fat")
                                .font(.system(size: 13, weight: .semibold, design: .rounded))
                                .foregroundColor(.pink)
                            Text("\(Int(fat))g")
                                .font(.system(size: 15, weight: .regular))
                                .foregroundColor(.primary)
                        }
                    }
                }
            }
        }
        .frame(minHeight: 80)
        .padding(.vertical, 12)
        .padding(.horizontal, 16)
        .background(
            RoundedRectangle(cornerRadius: 24)
                .fill(Color("containerbg"))
                .shadow(color: Color(.black).opacity(0.04), radius: 4, x: 0, y: 2)
                .overlay(
                    RoundedRectangle(cornerRadius: 24)
                        .stroke(Color.accentColor.opacity(isHighlighted ? 0.5 : 0), lineWidth: 2)
                )
        )
        .cornerRadius(24)
        .onAppear {
            // Apply highlight animation for new (optimistic) logs
            if log.isOptimistic {
                withAnimation(.easeInOut(duration: 0.5).repeatCount(3, autoreverses: true)) {
                    isHighlighted = true
                }
                DispatchQueue.main.asyncAfter(deadline: .now() + 3) {
                    withAnimation { isHighlighted = false }
                }
            }
        }
    }
    
    // Helper properties
    private var displayName: String {
        switch log.type {
        case .food:
            return log.food?.displayName ?? "Food"
        case .meal:
            return log.meal?.title ?? "Meal"
        case .recipe:
            return log.recipe?.title ?? "Recipe"
        case .activity:
            return log.activity?.displayName ?? "Activity"
        case .workout:
            return log.workout?.title ?? "Workout"
        }
    }
    
    private var mealTimeSymbol: String {
        switch log.type {
        case .activity:
            return log.activity?.activityIcon ?? "figure.strengthtraining.traditional"
        case .workout:
            return "figure.strengthtraining.traditional"
        default:
            guard let mealType = log.mealType?.lowercased() else { return "popcorn.fill" }

            switch mealType {
            case "breakfast":
                return "sunrise.fill"
            case "lunch":
                return "sun.max.fill"
            case "dinner":
                return "moon.fill"
            case "snacks", "snack":
                return "popcorn.fill"
            default:
                return "popcorn.fill"
            }
        }
    }
    private func getTimeLabel() -> String? {
        guard let date = log.scheduledAt else { return nil }

        // Only show time if log is from today
        let calendar = Calendar.current
        guard calendar.isDateInToday(date) else { return nil }

        let formatter = DateFormatter()
        formatter.timeStyle = .short
        return formatter.string(from: date)
    }
    // Macro helpers
    private var protein: Double {
        log.food?.protein ?? log.meal?.protein ?? log.recipe?.protein ?? 0
    }
    private var carbs: Double {
        log.food?.carbs ?? log.meal?.carbs ?? log.recipe?.carbs ?? 0
    }
    private var fat: Double {
        log.food?.fat ?? log.meal?.fat ?? log.recipe?.fat ?? 0
    }
}


// MARK: - Specialized Loading Cards

struct MacroGenerationCard: View {
    @EnvironmentObject var foodManager: FoodManager
    @State private var animateProgress = false
    @State private var animationTimer: Timer?
    
    var body: some View {
        VStack(alignment: .leading, spacing: 20) {
            HStack {
                Image(systemName: "sparkle")
                    .font(.system(size: 24))
                    .foregroundColor(.blue)
                
                VStack(alignment: .leading, spacing: 4) {
                    Text(foodManager.macroLoadingTitle)
                        .font(.headline)
                        .fontWeight(.semibold)
                    
                    Text(foodManager.macroLoadingMessage.isEmpty ? "Processing..." : foodManager.macroLoadingMessage)
                        .font(.subheadline)
                        .foregroundColor(.secondary)
                        .transition(.opacity)
                        .animation(.easeInOut, value: foodManager.macroLoadingMessage)
                }
                
                Spacer()
            }
            
            // Progress bars
            VStack(spacing: 12) {
                ContinuousProgressBar(isActive: foodManager.isGeneratingMacros, width: 0.9, delay: 0)
                ContinuousProgressBar(isActive: foodManager.isGeneratingMacros, width: 0.7, delay: 0.2)
                ContinuousProgressBar(isActive: foodManager.isGeneratingMacros, width: 0.8, delay: 0.4)
            }
  
        }
        .padding()
        .background(Color("containerbg"))
        // .cornerRadius(12)
        .cornerRadius(24)
    }
}

struct FoodGenerationCard: View {
    @EnvironmentObject var foodManager: FoodManager
    @State private var animateProgress = false
    
    var body: some View {
        HStack(alignment: .center, spacing: 16) {
            // Image thumbnail if scanning food
            if foodManager.isScanningFood, let image = foodManager.scannedImage {
                ZStack {
                    Image(uiImage: image)
                        .resizable()
                        .aspectRatio(contentMode: .fill)
                        .frame(width: 90, height: 140)
                        .cornerRadius(10)
                        .clipped()
                    
                    // Dark overlay
                    Rectangle()
                        .fill(Color.black.opacity(0.4))
                        .frame(width: 90, height: 140)
                        .cornerRadius(10)
                    
                    // Progress indicator
                    ZStack {
                        Circle()
                            .stroke(Color.white.opacity(0.2), lineWidth: 4)
                            .frame(width: 40, height: 40)
                        
                        Circle()
                            .trim(from: 0, to: CGFloat(min(foodManager.uploadProgress, 0.99)))
                            .stroke(Color.white, lineWidth: 4)
                            .frame(width: 40, height: 40)
                            .rotationEffect(.degrees(-90))
                        
                        // Percentage text
                        Text("\(Int(min(foodManager.uploadProgress, 0.99) * 100))%")
                            .font(.system(size: 10, weight: .bold))
                            .foregroundColor(.white)
                    }
                }
            }
            
            VStack(alignment: .leading, spacing: 16) {
                HStack {
                    Text(foodManager.loadingMessage.isEmpty ? "Generating food item..." : foodManager.loadingMessage)
                        .font(.headline)
                        .foregroundColor(.primary)
                    Spacer()
                }
                .padding(.bottom, 4)
                
                VStack(spacing: 12) {
                    ProgressBar(width: animateProgress ? 0.9 : 0.3, delay: 0)
                    ProgressBar(width: animateProgress ? 0.7 : 0.5, delay: 0.2)
                    ProgressBar(width: animateProgress ? 0.8 : 0.4, delay: 0.4)
                }

                Text("We'll notify you when done!")
                    .font(.caption)
                    .foregroundColor(.secondary)
                    .frame(maxWidth: .infinity, alignment: .leading)
                    .padding(.top, 10)
            }
        }
        .padding()
        .background(Color("containerbg"))
        // .cornerRadius(12)
        .cornerRadius(24)
        .onAppear {
            startAnimation()
        }
    }
    
    private func startAnimation() {
        // Reset animation state
        animateProgress = false
        
        // Animate with delay
        withAnimation(Animation.easeInOut(duration: 1.5).repeatForever(autoreverses: true)) {
            animateProgress = true
        }
    }
}

@ViewBuilder
func macroRow(left: (String, Double, String, Color),
                  right: (String, Double, String, Color)) -> some View {
    HStack(spacing: 0) {
        macroCell(title: left.0, value: left.1,
                  sf: left.2, colour: left.3)
        macroCell(title: right.0, value: right.1,
                  sf: right.2, colour: right.3)
    }
}

@ViewBuilder
func macroCell(title: String, value: Double,
                   sf: String, colour: Color) -> some View {
    HStack(alignment: .top, spacing: 12) {
        ZStack {
            Circle().fill(colour.opacity(0.2))
                    .frame(width: 40, height: 40)
            Image(systemName: sf).foregroundColor(colour)
        }
        VStack(alignment: .leading, spacing: 0) {
            Text(title).font(.system(size: 16))
            Text("\(Int(value))\(title == "Calories" ? "" : "g")")
                .font(.system(size: 18, weight: .semibold, design: .rounded))
                .foregroundColor(colour)
        }
        Spacer(minLength: 0)
    }
    .frame(maxWidth: .infinity)
}

// Use actual macro goals from DayLogsViewModel
private extension DashboardView {
    var proteinGoal: Double {
        return vm.proteinGoal
    }
    
    var carbsGoal: Double {
        return vm.carbsGoal
    }
    
    var fatGoal: Double {
        return vm.fatGoal
    }
}

private extension DashboardView {
    // Health summary card for page 2
    var healthSummaryCard: some View {
        VStack(spacing: 16) {
            // First row: Calories Burned and Water
            HStack(spacing: 0) {
                // Active Calories Burned from Apple Health
                healthMetricCell(
                    title: "Calories Burned",
                    value: Int(vm.totalCaloriesBurned), // Use combined total from ViewModel
                    unit: "",
                    systemImage: "flame.fill",
                    color: Color("brightOrange")
                )
                            // Water with add button
            waterMetricCell(
                title: "Water",
                value: totalWaterDisplayValue,
                unit: waterDisplayUnit.abbreviation,
                systemImage: "drop",
                color: .blue
            )
            }
            
            // Second row: Step Count and Step Distance
            HStack(spacing: 0) {
                // Step Count
                healthMetricCell(
                    title: "Steps",
                    value: Int(healthViewModel.stepCount),
                    unit: "",
                    systemImage: "figure.walk",
                    color: .green
                )
                
                            // Step Distance from HealthKit
            healthMetricCell(
                title: "Distance",
                value: String(format: "%.2f", healthViewModel.distance),
                unit: "mi",
                systemImage: "figure.walk.motion",
                color: .purple
            )
            }
        }
        .padding()
        .background(Color("containerbg"))
        // .cornerRadius(12)
        .cornerRadius(24)
    }

    /// Re‑usable metric cell used by healthSummaryCard
    func healthMetricCell(title: String, value: Any, unit: String, systemImage: String, color: Color) -> some View {
        HStack(alignment: .top, spacing: 12) {
            ZStack {
                Circle()
                    .fill(color.opacity(0.2))
                    .frame(width: 40, height: 40)
                
                Image(systemName: systemImage)
                    .foregroundColor(color)
            }
            
            VStack(alignment: .leading, spacing: 0) {
                Text(title)
                    .font(.system(size: 16))
                let suffix = unit.isEmpty ? "" : " \(unit)"
                if let intValue = value as? Int {
                    Text("\(intValue)\(suffix)")
                        .font(.system(size: 18, weight: .semibold, design: .rounded))
                        .foregroundColor(color)
                } else if let stringValue = value as? String {
                    Text("\(stringValue)\(suffix)")
                        .font(.system(size: 18, weight: .semibold, design: .rounded))
                        .foregroundColor(color)
                }
            }
            
            Spacer(minLength: 0)
        }
        .frame(maxWidth: .infinity)
    }

    /// Special metric cell for water with add button
    func waterMetricCell(title: String, value: Any, unit: String, systemImage: String, color: Color) -> some View {
        HStack(alignment: .top, spacing: 12) {
            ZStack {
                Circle()
                    .fill(color.opacity(0.2))
                    .frame(width: 40, height: 40)
                
                Image(systemName: systemImage)
                    .foregroundColor(color)
            }
            
            VStack(alignment: .leading, spacing: 0) {
                Text(title)
                    .font(.system(size: 16))
                let suffix = unit.isEmpty ? "" : " \(unit)"
                if let intValue = value as? Int {
                    Text("\(intValue)\(suffix)")
                        .font(.system(size: 18, weight: .semibold, design: .rounded))
                        .foregroundColor(color)
                } else if let stringValue = value as? String {
                    Text("\(stringValue)\(suffix)")
                        .font(.system(size: 18, weight: .semibold, design: .rounded))
                        .foregroundColor(color)
                }
            }
            
            Spacer(minLength: 0)
            
            // Add water button
            Button(action: {
                showWaterLogSheet = true
            }) {
                Image(systemName: "plus.circle.fill")
                    .font(.system(size: 24))
                    .foregroundColor(color)
            }
            .padding(.trailing, 4)
        }
        .frame(maxWidth: .infinity)
        .sheet(isPresented: $showWaterLogSheet) {
            LogWaterView()
                .onDisappear {
                    // Refresh logs data when sheet is dismissed
                    DispatchQueue.main.asyncAfter(deadline: .now() + 0.5) {
                        vm.loadLogs(for: vm.selectedDate)
                    }
                }
        }
    }
}

// New continuous progress bar component
struct ContinuousProgressBar: View {
    let isActive: Bool
    let width: CGFloat
    let delay: Double
    
    @State private var animationOffset: CGFloat = 0
    @State private var progressWidth: CGFloat = 0.3
    
    var body: some View {
        GeometryReader { geometry in
            ZStack(alignment: .leading) {
                // Background
                RoundedRectangle(cornerRadius: 4)
                    .fill(Color.gray.opacity(0.2))
                    .frame(height: 8)
                
                // Progress bar
                RoundedRectangle(cornerRadius: 4)
                    .fill(Color.accentColor)
                    .frame(width: geometry.size.width * progressWidth, height: 8)
                    .offset(x: animationOffset)
            }
        }
        .frame(height: 8)
        .onAppear {
            if isActive {
                DispatchQueue.main.asyncAfter(deadline: .now() + delay) {
                    startContinuousAnimation()
                }
            }
        }
        .onChange(of: isActive) { active in
            if active {
                DispatchQueue.main.asyncAfter(deadline: .now() + delay) {
                    startContinuousAnimation()
                }
            } else {
                stopAnimation()
            }
        }
    }
    
    private func startContinuousAnimation() {
        guard isActive else { return }
        
        withAnimation(.easeInOut(duration: 1.5).repeatForever(autoreverses: true)) {
            progressWidth = width
        }
    }
    
    private func stopAnimation() {
        withAnimation(.easeOut(duration: 0.3)) {
            progressWidth = 0.3
            animationOffset = 0
        }
    }
}

// Get total water intake from backend logs for the selected date
private extension DashboardView {
    func calculateWaterIntake() -> Double {
        // Sum up all water logs for the selected date
        let calendar = Calendar.current
        let selectedDay = calendar.startOfDay(for: vm.selectedDate)
        
        return vm.waterLogs.compactMap { log in
            // Parse the date string and check if it matches the selected date
            let formatter = ISO8601DateFormatter()
            formatter.formatOptions = [.withInternetDateTime, .withFractionalSeconds]
            guard let logDate = formatter.date(from: log.dateLogged) else { return nil }
            let logDay = calendar.startOfDay(for: logDate)
            
            // Only include logs from the selected date
            return calendar.isDate(logDay, inSameDayAs: selectedDay) ? log.waterOz : nil
        }.reduce(0, +)
    }
}

// MARK: - Dashboard Loading View (Shimmer Cards)
private struct DashboardLoadingView: View {
    @Environment(\.colorScheme) private var colorScheme
    @Environment(\.accessibilityReduceMotion) private var reduceMotion
    @State private var startTime = Date()

    var body: some View {
        Group {
            if reduceMotion {
                // Accessible fallback
                VStack(spacing: 12) {
                    ProgressView()
                        .scaleEffect(1.1)
                        .tint(.accentColor)
                    Text("Loading your logs…")
                        .font(.system(size: 15, weight: .medium))
                        .foregroundColor(.secondary)
                }
                .frame(maxWidth: .infinity)
                .padding(.vertical, 24)
            } else {
                LazyVStack(spacing: 14) {
                    ForEach(0..<4, id: \.self) { _ in
                        skeletonCard
                            .padding(.horizontal)
                    }
                }
                .padding(.top, 16)
                .onAppear { startTime = Date() }
            }
        }
        .accessibilityElement(children: .contain)
        .accessibilityLabel("Loading your logs")
        .accessibilityHint("Please wait while recent entries load")
    }

    private var skeletonCard: some View {
        let skeleton = HStack(spacing: 16) {
            // Icon
            RoundedRectangle(cornerRadius: 10)
                .fill(skeletonBase)
                .frame(width: 44, height: 44)

            // Content
            VStack(alignment: .leading, spacing: 10) {
                RoundedRectangle(cornerRadius: 6)
                    .fill(skeletonBase)
                    .frame(height: 16)

                HStack {
                    HStack(spacing: 8) {
                        Circle().fill(skeletonBase).frame(width: 14, height: 14)
                        RoundedRectangle(cornerRadius: 6)
                            .fill(skeletonBase)
                            .frame(width: 56, height: 12)
                    }
                    Spacer()
                    HStack(spacing: 14) {
                        RoundedRectangle(cornerRadius: 6).fill(skeletonBase).frame(width: 46, height: 12)
                        RoundedRectangle(cornerRadius: 6).fill(skeletonBase).frame(width: 46, height: 12)
                        RoundedRectangle(cornerRadius: 6).fill(skeletonBase).frame(width: 38, height: 12)
                    }
                }
            }
        }
        .padding(.vertical, 14)
        .padding(.horizontal, 16)
        .background(
            RoundedRectangle(cornerRadius: 14)
                .fill(Color("containerbg"))
                .shadow(color: Color.black.opacity(colorScheme == .dark ? 0.25 : 0.05), radius: 8, x: 0, y: 3)
        )

        // Apply shimmer by masking the highlight over the skeleton shapes
        return skeleton
            .overlay(
                CALShimmerOverlay(
                    highlightColor: (colorScheme == .dark
                                      ? UIColor(white: 1.0, alpha: 0.15)
                                      : UIColor(white: 1.0, alpha: 0.15)),
                    duration: 1.6
                )
            )
            .mask(skeleton)
    }

    private var skeletonBase: Color {
        colorScheme == .dark ? Color.white.opacity(0.08) : Color.black.opacity(0.08)
    }

    // Replaced by CALayer-driven ShimmerView to ensure reliability inside Lists
}

private struct ScheduledLogPreviewCard: View {
    let preview: ScheduledLogPreview
    let isProcessing: Bool
    let onAccept: () -> Void
    let onSkip: () -> Void

    init(
        preview: ScheduledLogPreview,
        isProcessing: Bool = false,
        onAccept: @escaping () -> Void,
        onSkip: @escaping () -> Void
    ) {
        self.preview = preview
        self.isProcessing = isProcessing
        self.onAccept = onAccept
        self.onSkip = onSkip
    }

    var body: some View {
        VStack(alignment: .leading, spacing: 8) {
            HStack(alignment: .top, spacing: 12) {
                Image(systemName: mealTimeSymbol)
                    .font(.system(size: 18, weight: .medium))
                    .foregroundColor(.secondary)

                VStack(alignment: .leading, spacing: 6) {
                    Text(preview.summary.title)
                        .font(.system(size: 16, weight: .regular))
                        .foregroundColor(.primary)
                }

                Spacer()

                if isProcessing {
                    ProgressView()
                        .progressViewStyle(.circular)
                        .tint(.accentColor)
                } else {
                    HStack(spacing: 12) {
                        Button(action: onSkip) {
                            Image(systemName: "xmark.circle.fill")
                                .font(.system(size: 20, weight: .semibold))
                                .foregroundStyle(Color.secondary)
                        }
                        .buttonStyle(.plain)
                        .accessibilityLabel("Skip")

                        Button(action: onAccept) {
                            Image(systemName: "checkmark.circle.fill")
                                .font(.system(size: 20, weight: .semibold))
                                .foregroundStyle(Color.accentColor)
                        }
                        .buttonStyle(.plain)
                        .accessibilityLabel("Log")
                    }
                }
            }

            HStack(alignment: .bottom) {
                HStack(spacing: 6) {
                    Image(systemName: "flame.fill")
                        .font(.system(size: 20))
                        .foregroundColor(.secondary)

                    HStack(alignment: .bottom, spacing: 1) {
                        Text("\(caloriesText)")
                            .font(.system(size: 22, weight: .semibold, design: .rounded))
                            .foregroundColor(.primary)
                        Text("cal")
                            .font(.system(size: 14, weight: .semibold))
                            .foregroundColor(.secondary)
                    }
                }

                Spacer()

                HStack(spacing: 24) {
                    MacroColumn(title: "Protein", valueText: macroText(preview.summary.protein))
                    MacroColumn(title: "Carbs", valueText: macroText(preview.summary.carbs))
                    MacroColumn(title: "Fat", valueText: macroText(preview.summary.fat))
                }
            }
        }
        .frame(minHeight: 80)
        .padding(.vertical, 12)
        .padding(.horizontal, 16)
        .background(
            RoundedRectangle(cornerRadius: 24)
                .fill(Color("containerbg"))
                .shadow(color: Color(.black).opacity(0.04), radius: 4, x: 0, y: 2)
        )
        .overlay(
            RoundedRectangle(cornerRadius: 24)
                .stroke(Color.primary.opacity(0.05), lineWidth: 1)
        )
    }

    private var caloriesText: Int {
        Int((preview.summary.calories ?? 0).rounded())
    }

    private var mealTimeSymbol: String {
        switch preview.displayMealType.lowercased() {
        case "breakfast":
            return "sunrise.fill"
        case "lunch":
            return "sun.max.fill"
        case "dinner":
            return "moon.fill"
        case "snack", "snacks":
            return "popcorn.fill"
        default:
            return "popcorn.fill"
        }
    }

    private func macroText(_ value: Double?) -> String {
        guard let value else { return "–" }
        return "\(Int(value.rounded()))g"
    }

    private struct MacroColumn: View {
        let title: String
        let valueText: String

        var body: some View {
            VStack(spacing: 0) {
                Text(title)
                    .font(.system(size: 13, weight: .semibold, design: .rounded))
                    .foregroundColor(.secondary)
                Text(valueText)
                    .font(.system(size: 15, weight: .regular))
                    .foregroundColor(.secondary)
            }
        }
    }
}

// MARK: - Workout Log Card (displayed after workout completion)
struct WorkoutLogCard: View {
    let summary: CompletedWorkoutSummary

    var body: some View {
        VStack(alignment: .leading, spacing: 16) {
            HStack(alignment: .top, spacing: 16) {
                Image(systemName: "figure.strengthtraining.traditional")
                    .font(.system(size: 28, weight: .semibold))
                    .foregroundColor(.primary)
                    .frame(width: 48, height: 48)
                    .background(Color("primarybg"))
                    .clipShape(RoundedRectangle(cornerRadius: 16, style: .continuous))

                VStack(alignment: .leading, spacing: 4) {
                    Text(summary.workout.title)
                        .font(.system(size: 18, weight: .semibold))
                        .foregroundColor(.primary)
                        .lineLimit(2)

                    Text("Workout completed")
                        .font(.system(size: 14, weight: .medium))
                        .foregroundColor(.secondary)
                }

                Spacer()
            }

            HStack(spacing: 12) {
                // CALORIES FIRST - Orange flame.fill
                workoutMetricChip(icon: "flame.fill",
                                 text: "\(summary.stats.estimatedCalories) cal",
                                 color: Color("brightOrange"))

                // DURATION - Blue clock
                workoutMetricChip(icon: "clock",
                                 text: formattedDuration(summary.stats.duration),
                                 color: .blue)

                // EXERCISES - Accent color
                let exerciseCount = summary.exerciseBreakdown.count
                workoutMetricChip(icon: "list.bullet",
                                 text: "\(exerciseCount) exercise\(exerciseCount == 1 ? "" : "s")",
                                 color: .accentColor)
            }
        }
        .padding(.vertical, 12)
        .padding(.horizontal, 16)
        .frame(maxWidth: .infinity, alignment: .leading)
        .background(
            RoundedRectangle(cornerRadius: 24, style: .continuous)
                .fill(Color("containerbg"))
                .shadow(color: Color.black.opacity(0.1), radius: 8, x: 0, y: 4)
        )
    }

    private func workoutMetricChip(icon: String, text: String, color: Color) -> some View {
        HStack(spacing: 6) {
            Image(systemName: icon)
                .font(.system(size: 12, weight: .semibold))
                .foregroundColor(color)
            Text(text)
                .font(.system(size: 13, weight: .medium))
                .foregroundColor(.primary)
        }
        .padding(.horizontal, 12)
        .padding(.vertical, 8)
        .background(Color("primarybg"))
        .clipShape(Capsule())
    }

    private func formattedDuration(_ duration: TimeInterval) -> String {
        let totalSeconds = Int(duration.rounded())
        if totalSeconds < 60 {
            return "\(max(totalSeconds, 0))s"
        }

        let totalMinutes = totalSeconds / 60
        let hours = totalMinutes / 60
        let minutes = totalMinutes % 60

        if hours > 0 {
            return minutes > 0 ? "\(hours)h \(minutes)m" : "\(hours)h"
        } else {
            return "\(minutes)m"
        }
    }
}<|MERGE_RESOLUTION|>--- conflicted
+++ resolved
@@ -433,7 +433,6 @@
                 )
             }
 
-<<<<<<< HEAD
             toastOverlay
         }
         .navigationBarTitleDisplayMode(.inline)
@@ -444,24 +443,6 @@
                     onShowChats()
                 } label: {
                     ProfileInitialCircle(initial: userInitial, showsBorder: shouldShowProfileBorder)
-                }
-                .buttonStyle(.plain)
-            }
-=======
-        
-        NavigationView {
-            ZStack {
-                Color("primarybg").ignoresSafeArea()
-
-                // Single List containing everything for smooth scrolling
-                List {
-                    // Header content as list sections
-                    Section {
-                        nutritionSummaryCard
-                                 .padding(.horizontal, -16) 
-                            .listRowInsets(EdgeInsets())
-                            .listRowBackground(Color.clear)
-                            .listRowSeparator(.hidden)
 
                         if isToday &&
                             !isTodayWorkoutDismissed &&
@@ -474,7 +455,56 @@
                                 .listRowBackground(Color.clear)
                                 .listRowSeparator(.hidden)
                         }
->>>>>>> 6bbe235b
+
+
+                        
+                        // UNIFIED: Single modern loader with dynamic progress (legacy states now synchronized)
+                        if foodMgr.foodScanningState.isActive {
+
+                            ModernFoodLoadingCard(state: foodMgr.foodScanningState)
+                                .padding(.horizontal)
+                                .padding(.top, 16)
+                                .transition(.opacity.combined(with: .scale(scale: 0.95)))
+                                .listRowInsets(EdgeInsets())
+                                .listRowBackground(Color.clear)
+                                .listRowSeparator(.hidden)
+                        } else {
+
+                        }
+                    }
+                    
+                    // Logs section
+                    if vm.isLoading {
+                        Section {
+                            loadingState
+                                .listRowInsets(EdgeInsets())
+                                .listRowBackground(Color.clear)
+                                .listRowSeparator(.hidden)
+                        }
+                    } else if let err = vm.error {
+                        Section {
+                            errorState(err)
+                                .listRowInsets(EdgeInsets())
+                                .listRowBackground(Color.clear)
+                                .listRowSeparator(.hidden)
+                        }
+                    } else {
+                        scheduledPreviewsSection
+                        logsSection
+                        emptyStateSection
+                    }
+                    }
+                .listStyle(PlainListStyle())
+                .scrollContentBackground(.hidden)
+                .scrollIndicators(.hidden)
+                .safeAreaInset(edge: .bottom) {
+                    // Add buffer space for tab bar
+                    Spacer()
+                        .frame(height: 100)
+
+                }
+                .buttonStyle(.plain)
+            }
 
             ToolbarItem(placement: .principal) {
                 HStack(spacing: 12) {
