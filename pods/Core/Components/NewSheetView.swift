--- conflicted
+++ resolved
@@ -16,11 +16,8 @@
     @Binding var selectedTab: Int 
     @Binding var showFoodScanner: Bool
     @Binding var showVoiceLog: Bool
-<<<<<<< HEAD
     @Binding var showLogWorkoutView: Bool
-=======
     @Binding var selectedMeal: String
->>>>>>> 28879b5d
     @EnvironmentObject var viewModel: OnboardingViewModel
 
     let options = [
