--- conflicted
+++ resolved
@@ -28,11 +28,9 @@
 
 // let baseUrl = "https://humuli-2b3070583cda.herokuapp.com"
 //   let baseUrl = "http://192.168.1.92:8000"
-<<<<<<< HEAD
+// let baseUrl = "http://172.20.10.4:8000"
+
 let baseUrl = "http://172.20.10.4:8000"
-=======
-// let baseUrl = "http://172.20.10.4:8000"
->>>>>>> 6bbe235b
 
 
   // ### STAGING ###
