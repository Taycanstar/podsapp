--- conflicted
+++ resolved
@@ -162,13 +162,9 @@
                                  selectedTab: $selectedTab,
                                  showFoodScanner: $showFoodScanner,
                                  showVoiceLog: $showVoiceLog,
-<<<<<<< HEAD
-                                 showLogWorkoutView: $showLogWorkoutView)
-                        .presentationDetents([.height(UIScreen.main.bounds.height / 3)])
-=======
+                                 showLogWorkoutView: $showLogWorkoutView,
                                  selectedMeal: $selectedMeal)
                         .presentationDetents([.height(UIScreen.main.bounds.height / 3.5)])
->>>>>>> 28879b5d
                         .presentationCornerRadius(25)
                         .presentationBackground(Color(.systemBackground))
                 }
